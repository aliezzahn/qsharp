// Copyright (c) Microsoft Corporation.
// Licensed under the MIT License.

import { ShotResult, Dump, Result } from "./common.js";
import { log } from "../log.js";
import { IServiceEventTarget } from "../workers/common.js";

// Create strongly typed compiler events
export type QscEventData =
  | { type: "Message"; detail: string }
  | { type: "DumpMachine"; detail: { state: Dump; stateLatex: string } }
<<<<<<< HEAD
  | { type: "Result"; detail: Result }
  | { type: "telemetry-event"; detail: TelemetryEvent }
  | { type: "log"; detail: string };
=======
  | { type: "Result"; detail: Result };
>>>>>>> ce8e749c

export type QscEvents = Event & QscEventData;

export type QscEvent<T extends QscEvents["type"]> = Extract<
  QscEvents,
  { type: T }
>;

// Strongly typed event target for compiler operations.
export type IQscEventTarget = IServiceEventTarget<QscEventData>;

// Convenience method that also provides type safety
export function makeEvent<E extends QscEvents>(
  type: E["type"],
  detail: E["detail"],
): E {
  const event = new Event(type) as E;
  event.detail = detail;
  return event;
}

function makeResultObj(): ShotResult {
  return { success: false, result: "", events: [] };
}

// The actual event target implementation adds one more event type
// to notify the UI that the results should be refreshed.
// This event does not come from the compiler service itself
// so it's not exposed as part of QscEvents or IQscEventTarget.
// Direct consumers of QscEventTarget can attach a listener for
// this event.
type QscUiEvents =
  | QscEvents
  | (Event & { type: "uiResultsRefresh"; detail: undefined });

export class QscEventTarget implements IQscEventTarget {
  private eventTarget = new EventTarget();
  private results: ShotResult[] = [];
  private shotActive = false;
  private animationFrameId: any = 0;

  // Overrides for the base EventTarget methods to limit to expected event types
  addEventListener<T extends QscUiEvents["type"]>(
    type: T,
    listener: (event: Extract<QscEvents, { type: T }>) => void,
  ): void {
    this.eventTarget.addEventListener(type, listener as EventListener);
  }

  removeEventListener<T extends QscUiEvents["type"]>(
    type: T,
    listener: (event: Extract<QscEvents, { type: T }>) => void,
  ): void {
    this.eventTarget.removeEventListener(type, listener as EventListener);
  }

  dispatchEvent(event: QscUiEvents): boolean {
    if (log.getLogLevel() >= 4) log.debug("Dispatching event: %o", event);
    return this.eventTarget.dispatchEvent(event);
  }

  /**
   * @param captureEvents Set to true if this instance should record events internally
   */
  constructor(captureEvents: boolean) {
    if (captureEvents) {
      this.addEventListener("Message", (ev) => this.onMessage(ev.detail));
      this.addEventListener("DumpMachine", (ev) =>
        this.onDumpMachine(ev.detail),
      );
      this.addEventListener("Result", (ev) => this.onResult(ev.detail));
    }
  }

  private onMessage(msg: string) {
    this.ensureActiveShot();

    const shotIdx = this.results.length - 1;
    this.results[shotIdx].events.push({ type: "Message", message: msg });

    this.queueUiRefresh();
  }

  private onDumpMachine(detail: { state: Dump; stateLatex: string }) {
    this.ensureActiveShot();

    const shotIdx = this.results.length - 1;
    this.results[shotIdx].events.push({
      type: "DumpMachine",
      state: detail.state,
      stateLatex: detail.stateLatex,
    });

    this.queueUiRefresh();
  }

  private onResult(result: Result) {
    this.ensureActiveShot();

    const shotIdx = this.results.length - 1;

    this.results[shotIdx].success = result.success;
    this.results[shotIdx].result = result.value;
    this.shotActive = false;

    this.queueUiRefresh();
  }

  private ensureActiveShot() {
    if (!this.shotActive) {
      this.results.push(makeResultObj());
      this.shotActive = true;
    }
  }

  private queueUiRefresh() {
    if (!this.animationFrameId) {
      this.animationFrameId = setTimeout(() => {
        this.onUiRefresh();
      }, 50); // 20 fps is plenty for the rendering we do
    }
  }

  private onUiRefresh() {
    this.animationFrameId = 0;
    const uiRefreshEvent = new Event("uiResultsRefresh") as QscUiEvents;
    this.dispatchEvent(uiRefreshEvent);
  }

  getResults(): ShotResult[] {
    return this.results;
  }

  resultCount(): number {
    // May be one less than length if the last is still in flight
    return this.shotActive ? this.results.length - 1 : this.results.length;
  }

  clearResults(): void {
    this.results = [];
    this.shotActive = false;
  }
}<|MERGE_RESOLUTION|>--- conflicted
+++ resolved
@@ -9,13 +9,7 @@
 export type QscEventData =
   | { type: "Message"; detail: string }
   | { type: "DumpMachine"; detail: { state: Dump; stateLatex: string } }
-<<<<<<< HEAD
-  | { type: "Result"; detail: Result }
-  | { type: "telemetry-event"; detail: TelemetryEvent }
-  | { type: "log"; detail: string };
-=======
   | { type: "Result"; detail: Result };
->>>>>>> ce8e749c
 
 export type QscEvents = Event & QscEventData;
 
