// Copyright (c) Microsoft Corporation.
// Licensed under the MIT License.

use crate::{
    line_column::{Location, Range},
    serializable_type,
};
use miette::{Diagnostic, LabeledSpan, Severity};
use qsc::{self, error::WithSource, interpret, SourceName, Span};
use serde::{Deserialize, Serialize};
use std::{fmt::Write, iter, sync::Arc};
use wasm_bindgen::prelude::*;

serializable_type! {
    VSDiagnostic,
    {
        pub range: Range,
        pub message: String,
        pub severity: String,
        #[serde(skip_serializing_if = "Option::is_none")]
        pub code: Option<String>,
        #[serde(skip_serializing_if = "Vec::is_empty")]
        pub related: Vec<Related>
    },
    r#"export interface VSDiagnostic {
        range: IRange,
        message: string;
        severity: "error" | "warning" | "info"
        code?: string;
        related?: IRelatedInformation[];
    }"#
}

serializable_type! {
    Related,
    {
        pub location: Location,
        pub message: String,
    },
    r#"export interface IRelatedInformation {
        location: ILocation,
        message: string;
    }"#
}

impl VSDiagnostic {
    pub fn json(&self) -> serde_json::Value {
        serde_json::to_value(self).expect("serializing VSDiagnostic should succeed")
    }

    /// Creates a [`VSDiagnostic`] from an interpreter error. See `VSDiagnostic::new()` for details.
    pub(crate) fn from_interpret_error(source_name: &str, err: &interpret::Error) -> Self {
        let labels = match err {
            interpret::Error::Compile(e) => error_labels(e),
            interpret::Error::Pass(e) => error_labels(e),
            interpret::Error::Eval(e) => error_labels(e.error()),
            interpret::Error::NoEntryPoint
            | interpret::Error::UnsupportedRuntimeCapabilities
<<<<<<< HEAD
            | interpret::Error::NoCircuitForInternal => Vec::new(),
=======
            | interpret::Error::NoCircuitForOperation => Vec::new(),
>>>>>>> 720789b3
        };

        Self::new(labels, source_name, err)
    }

    /// Creates a [`VSDiagnostic`] from a compiler error. See `VSDiagnostic::new()` for details.
    pub(crate) fn from_compile_error(source_name: &str, err: &qsc::compile::Error) -> Self {
        let labels = error_labels(err);

        Self::new(labels, source_name, err)
    }

    /// Creates a [`VSDiagnostic`] using the information from a [`miette::Diagnostic`].
    /// The error message, code and severity are straightforwardly generated,
    /// while mapping label spans is a little trickier.
    ///
    /// While a [`miette::Diagnostic`] can be associated with zero or more spans,
    /// a [`VSDiagnostic`] is intended to be shown as a squiggle in a specific document,
    /// and therefore needs to have at least one span that falls in the current document.
    ///
    /// If the first label's span falls in the current document, that span will be
    /// used for the squiggle. Some errors are not associated with a span
    /// at all, e.g. "entry point not found". Some other errors, e.g. some runtime errors,
    /// originate outside the current file. In those cases, a default span is
    /// used just to make the squiggle visible in the current document.
    ///
    /// Any labels with associated messages are included as "related information"
    /// objects in the [`VSDiagnostic`], whether they fall in the current document or not.
    /// Editors can display these as links to other source locations.
    fn new<T>(labels: Vec<Label>, source_name: &str, err: &T) -> VSDiagnostic
    where
        T: Diagnostic,
    {
        let mut labels = labels.into_iter().peekable();

        let default = qsc::line_column::Range {
            start: qsc::line_column::Position { line: 0, column: 0 },
            end: qsc::line_column::Position { line: 0, column: 1 },
        };
        let range = labels
            .peek()
            .filter(|l| l.source_name.as_ref() == source_name)
            .map_or(default, |l| l.range);

        let related: Vec<Related> = labels
            .filter_map(|label| {
                match label.message {
                    Some(message) => Some(Related {
                        // Here, the stdlib/core files could be mapped to
                        // "qsharp-library-source" uris to allow for navigation
                        // in VS Code, but currently only the file path is returned.
                        location: Location {
                            source: label.source_name.to_string(),
                            span: label.range.into(),
                        },
                        message,
                    }),
                    None => None,
                }
            })
            .collect();

        // e.g. "runtime error"
        let mut message = err.to_string();
        for source in iter::successors(std::error::Error::source(&err), |e| e.source()) {
            // e.g. " Qubit0 released while not in |0⟩ state"
            write!(message, ": {source}").expect("message should be writable");
        }
        if let Some(help) = err.help() {
            // e.g. "qubits should be returned to the |0⟩ state before being released to satisfy the assumption that allocated qubits start in the |0⟩ state"
            write!(message, "\n\nhelp: {help}").expect("message should be writable");
        }

        // e.g. Qsc.Eval.ReleasedQubitNotZero
        let code = err.code().map(|c| c.to_string());

        Self {
            range: range.into(),
            severity: (match err.severity().unwrap_or(Severity::Error) {
                Severity::Error => "error",
                Severity::Warning => "warning",
                Severity::Advice => "info",
            })
            .to_string(),
            message,
            code,
            related,
        }
    }
}

struct Label {
    pub source_name: SourceName,
    pub range: qsc::line_column::Range,
    pub message: Option<String>,
}

fn error_labels<T>(e: &WithSource<T>) -> Vec<Label>
where
    T: Diagnostic + Send + Sync,
{
    e.labels()
        .into_iter()
        .flatten()
        .map(|l| resolve_label(e, &l))
        .collect()
}

fn resolve_label<T>(e: &WithSource<T>, labeled_span: &LabeledSpan) -> Label
where
    T: Diagnostic + Send + Sync,
{
    let (source, span) = e.resolve_span(labeled_span.inner());
    let start = u32::try_from(span.offset()).expect("offset should fit in u32");
    let len = u32::try_from(span.len()).expect("length should fit in u32");
    let range = qsc::line_column::Range::from_span(
        qsc::line_column::Encoding::Utf16,
        &source.contents,
        &Span {
            lo: start,
            hi: start + len,
        },
    );

    Label {
        source_name: source.name.clone(),
        range,
        message: labeled_span.label().map(ToString::to_string),
    }
}

pub fn interpret_errors_into_vs_diagnostics(errs: &[interpret::Error]) -> Vec<VSDiagnostic> {
    let default_uri: Arc<str> = Arc::from("<project>");
    errs.iter()
        .map(|err| {
            let labels = match err {
                interpret::Error::Compile(e) => error_labels(e),
                interpret::Error::Pass(e) => error_labels(e),
                interpret::Error::Eval(e) => error_labels(e.error()),
                interpret::Error::NoEntryPoint
                | interpret::Error::UnsupportedRuntimeCapabilities
                | interpret::Error::NoCircuitForInternal => Vec::new(),
            };

            let doc = labels
                .first()
                .map_or(default_uri.clone(), |l| l.source_name.clone());

            VSDiagnostic::new(labels, &doc, err)
        })
        .collect()
}<|MERGE_RESOLUTION|>--- conflicted
+++ resolved
@@ -56,11 +56,7 @@
             interpret::Error::Eval(e) => error_labels(e.error()),
             interpret::Error::NoEntryPoint
             | interpret::Error::UnsupportedRuntimeCapabilities
-<<<<<<< HEAD
-            | interpret::Error::NoCircuitForInternal => Vec::new(),
-=======
             | interpret::Error::NoCircuitForOperation => Vec::new(),
->>>>>>> 720789b3
         };
 
         Self::new(labels, source_name, err)
@@ -202,7 +198,7 @@
                 interpret::Error::Eval(e) => error_labels(e.error()),
                 interpret::Error::NoEntryPoint
                 | interpret::Error::UnsupportedRuntimeCapabilities
-                | interpret::Error::NoCircuitForInternal => Vec::new(),
+                | interpret::Error::NoCircuitForOperation => Vec::new(),
             };
 
             let doc = labels
