--- conflicted
+++ resolved
@@ -18,25 +18,11 @@
     #[wasm_bindgen(structural, method, getter)]
     fn stack(error: &Error) -> String;
 
-<<<<<<< HEAD
     #[wasm_bindgen(static_method_of = Error, getter = stackTraceLimit)]
     fn get_stack_trace_limit() -> Option<u32>;
 
     #[wasm_bindgen(static_method_of = Error, setter = stackTraceLimit)]
     fn set_stack_trace_limit(val: u32);
-=======
-    // We use this method to access static properties on Error
-    type ErrorConstructor;
-    #[wasm_bindgen(js_name = Error)]
-    static ERROR: ErrorConstructor;
-
-    // TODO: use #[wasm_bindgen(static_method_of = Object)]
-    #[wasm_bindgen(method, getter  = stackTraceLimit)]
-    fn get_stack_trace_limit(this: &ErrorConstructor) -> Option<u32>;
-
-    #[wasm_bindgen(method, setter = stackTraceLimit)]
-    fn set_stack_trace_limit(this: &ErrorConstructor, val: u32);
->>>>>>> 4e4f0f84
 }
 
 static MY_LOGGER: MyLogger = MyLogger;
