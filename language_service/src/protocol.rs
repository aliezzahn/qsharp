--- conflicted
+++ resolved
@@ -1,7 +1,6 @@
 // Copyright (c) Microsoft Corporation.
 // Licensed under the MIT License.
 
-use qsc::circuit::OperationInfo;
 use qsc::line_column::Range;
 use qsc::{compile::Error, target::Profile, LanguageFeatures, PackageType};
 
@@ -132,13 +131,10 @@
     Run,
     Estimate,
     Circuit(Option<OperationInfo>),
-<<<<<<< HEAD
-=======
 }
 
 #[derive(Debug)]
 pub struct OperationInfo {
     pub operation: String,
     pub total_num_qubits: u32,
->>>>>>> 720789b3
 }