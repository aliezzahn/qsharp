--- conflicted
+++ resolved
@@ -6,23 +6,12 @@
 
 use crate::{
     compilation::{Compilation, CompilationKind},
-<<<<<<< HEAD
     protocol::{CodeLens, CodeLensCommand, OperationInfo},
     qsc_utils::{into_range, span_contains},
 };
 use qsc::{
     circuit::qubit_param_info,
     hir::{Attr, ItemKind, Visibility},
-=======
-    protocol::{CodeLens, CodeLensCommand, OperationCircuitParams},
-    qsc_utils::{into_range, span_contains},
-};
-use qsc::{
-    hir::{
-        ty::{Prim, Ty},
-        Attr, ItemKind,
-    },
->>>>>>> 4e4f0f84
     line_column::Encoding,
 };
 
@@ -39,16 +28,8 @@
     let user_unit = compilation.user_unit();
     let source_span = compilation.package_span_of_source(source_name);
 
-<<<<<<< HEAD
     // Get callables in the current source file.
     let callables = user_unit.package.items.values().filter_map(|item| {
-=======
-    // Get callables in the current source file with the @EntryPoint() attribute.
-    // If there is more than one entrypoint, not our problem, we'll go ahead
-    // and return code lenses for all. The duplicate entrypoint diagnostic
-    // will be reported from elsewhere.
-    let decls = user_unit.package.items.values().filter_map(|item| {
->>>>>>> 4e4f0f84
         if span_contains(source_span, item.span.lo) {
             // We don't support any commands for internal operations.
             if matches!(item.visibility, Visibility::Internal) {
@@ -61,7 +42,6 @@
                     .and_then(|parent_id| user_unit.package.items.get(parent_id))
                     .map(|parent| &parent.kind)
                 {
-<<<<<<< HEAD
                     let namespace = ns.name.to_string();
                     let range = into_range(position_encoding, decl.span, &user_unit.sources);
                     let name = decl.name.name.clone();
@@ -74,27 +54,14 @@
                     }
 
                     return Some((item, range, namespace, name, false));
-=======
-                    if item.attrs.iter().any(|a| a == &Attr::EntryPoint) {
-                        return Some((decl, ns.name.to_string(), true));
-                    }
-                    return Some((decl, ns.name.to_string(), false));
->>>>>>> 4e4f0f84
                 }
             }
         }
         None
     });
 
-<<<<<<< HEAD
     callables
         .flat_map(|(item, range, namespace, name, is_entry_point)| {
-=======
-    decls
-        .flat_map(|(decl, namespace, is_entry_point)| {
-            let range = into_range(position_encoding, decl.span, &user_unit.sources);
-
->>>>>>> 4e4f0f84
             if is_entry_point {
                 vec![
                     CodeLens {
@@ -115,7 +82,6 @@
                     },
                     CodeLens {
                         range,
-<<<<<<< HEAD
                         command: CodeLensCommand::Circuit(None),
                     },
                 ]
@@ -127,21 +93,6 @@
                             operation: format!("{namespace}.{name}"),
                             total_num_qubits,
                         })),
-=======
-                        command: CodeLensCommand::Circuit,
-                    },
-                ]
-            } else {
-                let qubit_arg_dimensions = qubit_arg_dimensions(&decl.input.ty);
-                if !qubit_arg_dimensions.is_empty() {
-                    return vec![CodeLens {
-                        range,
-                        command: CodeLensCommand::OperationCircuit(OperationCircuitParams {
-                            namespace,
-                            name: decl.name.name.to_string(),
-                            args: qubit_arg_dimensions,
-                        }),
->>>>>>> 4e4f0f84
                     }];
                 }
                 vec![]
