--- conflicted
+++ resolved
@@ -10,11 +10,7 @@
     qsc_utils::{into_range, span_contains},
 };
 use qsc::{
-<<<<<<< HEAD
-    circuit::operation_circuit_info,
-=======
     circuit::qubit_param_info,
->>>>>>> 720789b3
     hir::{Attr, ItemKind, Visibility},
     line_column::Encoding,
 };
@@ -32,16 +28,8 @@
     let user_unit = compilation.user_unit();
     let source_span = compilation.package_span_of_source(source_name);
 
-<<<<<<< HEAD
-    // Get callables in the current source file with the @EntryPoint() attribute.
-    // If there is more than one entrypoint, not our problem, we'll go ahead
-    // and return code lenses for all. The duplicate entrypoint diagnostic
-    // will be reported from elsewhere.
-    let decls = user_unit.package.items.values().filter_map(|item| {
-=======
     // Get callables in the current source file.
     let callables = user_unit.package.items.values().filter_map(|item| {
->>>>>>> 720789b3
         if span_contains(source_span, item.span.lo) {
             // We don't support any commands for internal operations.
             if matches!(item.visibility, Visibility::Internal) {
@@ -54,17 +42,6 @@
                     .and_then(|parent_id| user_unit.package.items.get(parent_id))
                     .map(|parent| &parent.kind)
                 {
-<<<<<<< HEAD
-                    if item.attrs.iter().any(|a| a == &Attr::EntryPoint) {
-                        return Some((decl, ns.name.to_string(), true, false));
-                    }
-                    return Some((
-                        decl,
-                        ns.name.to_string(),
-                        false,
-                        matches!(item.visibility, Visibility::Internal),
-                    ));
-=======
                     let namespace = ns.name.to_string();
                     let range = into_range(position_encoding, decl.span, &user_unit.sources);
                     let name = decl.name.name.clone();
@@ -77,22 +54,14 @@
                     }
 
                     return Some((item, range, namespace, name, false));
->>>>>>> 720789b3
                 }
             }
         }
         None
     });
 
-<<<<<<< HEAD
-    decls
-        .flat_map(|(decl, namespace, is_entry_point, internal)| {
-            let range = into_range(position_encoding, decl.span, &user_unit.sources);
-
-=======
     callables
         .flat_map(|(item, range, namespace, name, is_entry_point)| {
->>>>>>> 720789b3
             if is_entry_point {
                 vec![
                     CodeLens {
@@ -117,12 +86,6 @@
                     },
                 ]
             } else {
-<<<<<<< HEAD
-                if let Some(args) = operation_circuit_info(decl, namespace, internal) {
-                    return vec![CodeLens {
-                        range,
-                        command: CodeLensCommand::Circuit(Some(args)),
-=======
                 if let Some((_, total_num_qubits)) = qubit_param_info(item) {
                     return vec![CodeLens {
                         range,
@@ -130,7 +93,6 @@
                             operation: format!("{namespace}.{name}"),
                             total_num_qubits,
                         })),
->>>>>>> 720789b3
                     }];
                 }
                 vec![]
