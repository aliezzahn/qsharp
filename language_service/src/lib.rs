--- conflicted
+++ resolved
@@ -28,11 +28,7 @@
 use futures_util::StreamExt;
 use log::{trace, warn};
 use protocol::{
-<<<<<<< HEAD
-    CodeLens, CompletionList, DiagnosticUpdate, Hover, Location, NotebookMetadata, SignatureHelp,
-=======
-    CompletionList, DiagnosticUpdate, Hover, NotebookMetadata, SignatureHelp,
->>>>>>> 9f1b0736
+    CodeLens, CompletionList, DiagnosticUpdate, Hover, NotebookMetadata, SignatureHelp,
     WorkspaceConfigurationUpdate,
 };
 use qsc::{
