// Copyright (c) Microsoft Corporation.
// Licensed under the MIT License.

#[cfg(test)]
mod tests;

pub mod backend;
pub mod debug;
mod error;
mod intrinsic;
pub mod lower;
pub mod output;
pub mod state;
pub mod val;

use crate::val::Value;
use backend::Backend;
use debug::{map_fir_package_to_hir, CallStack, Frame};
use error::PackageSpan;
use miette::Diagnostic;
use num_bigint::BigInt;
use output::Receiver;
use qsc_data_structures::{functors::FunctorApp, index_map::IndexMap, span::Span};
use qsc_fir::fir::{
    self, BinOp, BlockId, CallableImpl, Expr, ExprId, ExprKind, Field, Functor, Global, Lit,
    LocalItemId, LocalVarId, Mutability, PackageId, PackageStoreLookup, PatId, PatKind, PrimField,
    Res, StmtId, StmtKind, StoreItemId, StringComponent, UnOp,
};
use qsc_fir::ty::Ty;
use rand::{rngs::StdRng, SeedableRng};
use std::{
    cell::RefCell,
    fmt::{self, Display, Formatter, Write},
    iter,
    ops::Neg,
    rc::Rc,
};
use thiserror::Error;

#[derive(Clone, Debug, Diagnostic, Error)]
pub enum Error {
    #[error("array too large")]
    #[diagnostic(code("Qsc.Eval.ArrayTooLarge"))]
    ArrayTooLarge(#[label("this array has too many items")] PackageSpan),

    #[error("invalid array length: {0}")]
    #[diagnostic(code("Qsc.Eval.InvalidArrayLength"))]
    InvalidArrayLength(i64, #[label("cannot be used as a length")] PackageSpan),

    #[error("division by zero")]
    #[diagnostic(code("Qsc.Eval.DivZero"))]
    DivZero(#[label("cannot divide by zero")] PackageSpan),

    #[error("empty range")]
    #[diagnostic(code("Qsc.Eval.EmptyRange"))]
    EmptyRange(#[label("the range cannot be empty")] PackageSpan),

    #[error("value cannot be used as an index: {0}")]
    #[diagnostic(code("Qsc.Eval.InvalidIndex"))]
    InvalidIndex(i64, #[label("invalid index")] PackageSpan),

    #[error("integer too large for operation")]
    #[diagnostic(code("Qsc.Eval.IntTooLarge"))]
    IntTooLarge(i64, #[label("this value is too large")] PackageSpan),

    #[error("index out of range: {0}")]
    #[diagnostic(code("Qsc.Eval.IndexOutOfRange"))]
    IndexOutOfRange(i64, #[label("out of range")] PackageSpan),

    #[error("intrinsic callable `{0}` failed: {1}")]
    #[diagnostic(code("Qsc.Eval.IntrinsicFail"))]
    IntrinsicFail(String, String, #[label] PackageSpan),

    #[error("invalid rotation angle: {0}")]
    #[diagnostic(code("Qsc.Eval.InvalidRotationAngle"))]
    InvalidRotationAngle(f64, #[label("invalid rotation angle")] PackageSpan),

    #[error("negative integers cannot be used here: {0}")]
    #[diagnostic(code("Qsc.Eval.InvalidNegativeInt"))]
    InvalidNegativeInt(i64, #[label("invalid negative integer")] PackageSpan),

    #[error("output failure")]
    #[diagnostic(code("Qsc.Eval.OutputFail"))]
    OutputFail(#[label("failed to generate output")] PackageSpan),

    #[error("qubits in invocation are not unique")]
    #[diagnostic(code("Qsc.Eval.QubitUniqueness"))]
    QubitUniqueness(#[label] PackageSpan),

    #[error("qubits are not separable")]
    #[diagnostic(help("subset of qubits provided as arguments must not be entangled with any qubits outside of the subset"))]
    #[diagnostic(code("Qsc.Eval.QubitsNotSeparable"))]
    QubitsNotSeparable(#[label] PackageSpan),

    #[error("range with step size of zero")]
    #[diagnostic(code("Qsc.Eval.RangeStepZero"))]
    RangeStepZero(#[label("invalid range")] PackageSpan),

    #[error("Qubit{0} released while not in |0⟩ state")]
    #[diagnostic(help("qubits should be returned to the |0⟩ state before being released to satisfy the assumption that allocated qubits start in the |0⟩ state"))]
    #[diagnostic(code("Qsc.Eval.ReleasedQubitNotZero"))]
    ReleasedQubitNotZero(usize, #[label("Qubit{0}")] PackageSpan),

    #[error("Result comparison is unsupported for this backend")]
    #[diagnostic(code("Qsc.Eval.ResultComparisonUnsupported"))]
<<<<<<< HEAD
    ResultComparisonUnsupported(#[label("cannot compare result")] PackageSpan),
=======
    ResultComparisonUnsupported(#[label("cannot compare to result")] PackageSpan),
>>>>>>> 720789b3

    #[error("name is not bound")]
    #[diagnostic(code("Qsc.Eval.UnboundName"))]
    UnboundName(#[label] PackageSpan),

    #[error("unknown intrinsic `{0}`")]
    #[diagnostic(code("Qsc.Eval.UnknownIntrinsic"))]
    UnknownIntrinsic(
        String,
        #[label("callable has no implementation")] PackageSpan,
    ),

    #[error("unsupported return type for intrinsic `{0}`")]
    #[diagnostic(help("intrinsic callable return type should be `Unit`"))]
    #[diagnostic(code("Qsc.Eval.UnsupportedIntrinsicType"))]
    UnsupportedIntrinsicType(String, #[label] PackageSpan),

    #[error("program failed: {0}")]
    #[diagnostic(code("Qsc.Eval.UserFail"))]
    UserFail(String, #[label("explicit fail")] PackageSpan),
}

impl Error {
    #[must_use]
    pub fn span(&self) -> &PackageSpan {
        match self {
            Error::ArrayTooLarge(span)
            | Error::DivZero(span)
            | Error::EmptyRange(span)
            | Error::IndexOutOfRange(_, span)
            | Error::InvalidIndex(_, span)
            | Error::IntrinsicFail(_, _, span)
            | Error::IntTooLarge(_, span)
            | Error::InvalidRotationAngle(_, span)
            | Error::InvalidNegativeInt(_, span)
            | Error::OutputFail(span)
            | Error::QubitUniqueness(span)
            | Error::QubitsNotSeparable(span)
            | Error::RangeStepZero(span)
            | Error::ReleasedQubitNotZero(_, span)
            | Error::ResultComparisonUnsupported(span)
            | Error::UnboundName(span)
            | Error::UnknownIntrinsic(_, span)
            | Error::UnsupportedIntrinsicType(_, span)
            | Error::UserFail(_, span)
            | Error::InvalidArrayLength(_, span) => span,
        }
    }
}

/// A specialization that may be implemented for an operation.
enum Spec {
    /// The default specialization.
    Body,
    /// The adjoint specialization.
    Adj,
    /// The controlled specialization.
    Ctl,
    /// The controlled adjoint specialization.
    CtlAdj,
}

impl Display for Spec {
    fn fmt(&self, f: &mut Formatter) -> fmt::Result {
        match self {
            Spec::Body => f.write_str("body"),
            Spec::Adj => f.write_str("adjoint"),
            Spec::Ctl => f.write_str("controlled"),
            Spec::CtlAdj => f.write_str("controlled adjoint"),
        }
    }
}

/// An id either representing a statement or an expression to be evaluated.
#[derive(Clone, Copy)]
pub enum EvalId {
    Expr(ExprId),
    Stmt(StmtId),
}

impl From<ExprId> for EvalId {
    fn from(expr: ExprId) -> Self {
        Self::Expr(expr)
    }
}

impl From<StmtId> for EvalId {
    fn from(stmt: StmtId) -> Self {
        Self::Stmt(stmt)
    }
}

/// Evaluates the given code with the given context.
/// # Errors
/// Returns the first error encountered during execution.
/// # Panics
/// On internal error where no result is returned.
pub fn eval(
    package: PackageId,
    seed: Option<u64>,
    id: EvalId,
    globals: &impl PackageStoreLookup,
    env: &mut Env,
    sim: &mut impl Backend<ResultType = impl Into<val::Result>>,
    receiver: &mut impl Receiver,
) -> Result<Value, (Error, Vec<Frame>)> {
    let mut state = State::new(package, seed);
    match id {
        EvalId::Expr(expr) => state.push_expr(expr),
        EvalId::Stmt(stmt) => state.push_stmt(stmt),
    }
    let res = state.eval(globals, env, sim, receiver, &[], StepAction::Continue)?;
    let StepResult::Return(value) = res else {
        panic!("eval should always return a value");
    };
    Ok(value)
}

/// The type of step action to take during evaluation
#[derive(Debug, Copy, Clone, Eq, PartialEq)]
pub enum StepAction {
    Next,
    In,
    Out,
    Continue,
}

// The result of an evaluation step.
#[derive(Clone, Debug)]
pub enum StepResult {
    BreakpointHit(StmtId),
    Next,
    StepIn,
    StepOut,
    Return(Value),
}

pub fn eval_push_expr(state: &mut State, expr: ExprId) {
    state.push_expr(expr);
}

trait AsIndex {
    type Output;

    fn as_index(&self, index_source: PackageSpan) -> Self::Output;
}

impl AsIndex for i64 {
    type Output = Result<usize, Error>;

    fn as_index(&self, index_source: PackageSpan) -> Self::Output {
        match (*self).try_into() {
            Ok(index) => Ok(index),
            Err(_) => Err(Error::InvalidIndex(*self, index_source)),
        }
    }
}

#[derive(Debug, Clone)]
struct Variable {
    name: Rc<str>,
    value: Value,
    mutability: Mutability,
    span: Span,
}

#[derive(Debug, Clone)]
pub struct VariableInfo {
    pub value: Value,
    pub name: Rc<str>,
    pub type_name: String,
    pub mutability: Mutability,
    pub span: Span,
}

impl Variable {
    fn is_mutable(&self) -> bool {
        self.mutability == Mutability::Mutable
    }
}

struct Range {
    step: i64,
    end: i64,
    curr: i64,
}

impl Iterator for Range {
    type Item = i64;

    fn next(&mut self) -> Option<Self::Item> {
        let curr = self.curr;
        self.curr += self.step;
        if (self.step > 0 && curr <= self.end) || (self.step < 0 && curr >= self.end) {
            Some(curr)
        } else {
            None
        }
    }
}

impl Range {
    fn new(start: i64, step: i64, end: i64) -> Self {
        Range {
            step,
            end,
            curr: start,
        }
    }
}

pub struct Env(Vec<Scope>);

impl Env {
    #[must_use]
    fn get(&self, id: LocalVarId) -> Option<&Variable> {
        self.0.iter().rev().find_map(|scope| scope.bindings.get(id))
    }

    fn get_mut(&mut self, id: LocalVarId) -> Option<&mut Variable> {
        self.0
            .iter_mut()
            .rev()
            .find_map(|scope| scope.bindings.get_mut(id))
    }

    fn push_scope(&mut self, frame_id: usize) {
        let scope = Scope {
            frame_id,
            ..Default::default()
        };
        self.0.push(scope);
    }

    fn leave_scope(&mut self) {
        self.0
            .pop()
            .expect("scope should be entered first before leaving");
    }

    #[must_use]
    pub fn get_variables_in_top_frame(&self) -> Vec<VariableInfo> {
        if let Some(scope) = self.0.last() {
            self.get_variables_in_frame(scope.frame_id)
        } else {
            vec![]
        }
    }

    #[must_use]
    pub fn get_variables_in_frame(&self, frame_id: usize) -> Vec<VariableInfo> {
        let candidate_scopes: Vec<_> = self
            .0
            .iter()
            .filter(|scope| scope.frame_id == frame_id)
            .map(|scope| scope.bindings.iter())
            .collect();

        let variables_by_scope: Vec<Vec<VariableInfo>> = candidate_scopes
            .into_iter()
            .map(|bindings| {
                bindings
                    .map(|(_, var)| VariableInfo {
                        name: var.name.clone(),
                        type_name: var.value.type_name().to_string(),
                        value: var.value.clone(),
                        mutability: var.mutability,
                        span: var.span,
                    })
                    .collect()
            })
            .collect();
        variables_by_scope.into_iter().flatten().collect::<Vec<_>>()
    }
}

#[derive(Default)]
struct Scope {
    bindings: IndexMap<LocalVarId, Variable>,
    frame_id: usize,
}

impl Default for Env {
    #[must_use]
    fn default() -> Self {
        Self(vec![Scope::default()])
    }
}

enum Cont {
    Action,
    Expr(ExprId),
    Frame(usize),
    Scope,
    Stmt(StmtId),
}

#[derive(Clone)]
enum Action {
    Array(usize),
    ArrayRepeat(Span),
    ArrayAppendInPlace(ExprId),
    Assign(ExprId),
    Bind(PatId, Mutability),
    BinOp(BinOp, Span, Option<ExprId>),
    Call(Span, Span),
    Consume,
    Fail(Span),
    Field(Field),
    If(ExprId, Option<ExprId>),
    Index(Span),
    Range(bool, bool, bool),
    Return,
    StringConcat(usize),
    StringLit(Rc<str>),
    UpdateIndex(Span),
    UpdateIndexInPlace(ExprId, Span),
    Tuple(usize),
    UnOp(UnOp),
    UpdateField(Field),
    While(ExprId, BlockId),
}

pub struct State {
    cont_stack: Vec<Cont>,
    action_stack: Vec<Action>,
    vals: Vec<Value>,
    package: PackageId,
    call_stack: CallStack,
    current_span: Span,
    rng: RefCell<StdRng>,
}

impl State {
    #[must_use]
    pub fn new(package: PackageId, classical_seed: Option<u64>) -> Self {
        let rng = match classical_seed {
            Some(seed) => RefCell::new(StdRng::seed_from_u64(seed)),
            None => RefCell::new(StdRng::from_entropy()),
        };
        Self {
            cont_stack: Vec::new(),
            action_stack: Vec::new(),
            vals: Vec::new(),
            package,
            call_stack: CallStack::default(),
            current_span: Span::default(),
            rng,
        }
    }

    fn pop_cont(&mut self) -> Option<Cont> {
        self.cont_stack.pop()
    }

    fn push_action(&mut self, action: Action) {
        self.cont_stack.push(Cont::Action);
        self.action_stack.push(action);
    }

    fn push_expr(&mut self, expr: ExprId) {
        self.cont_stack.push(Cont::Expr(expr));
    }

    fn push_exprs(&mut self, exprs: &[ExprId]) {
        self.cont_stack
            .extend(exprs.iter().rev().map(|expr| Cont::Expr(*expr)));
    }

    fn push_frame(&mut self, id: StoreItemId, functor: FunctorApp) {
        self.call_stack.push_frame(Frame {
            span: self.current_span,
            id,
            caller: self.package,
            functor,
        });
        self.cont_stack.push(Cont::Frame(self.vals.len()));
        self.package = id.package;
    }

    fn leave_frame(&mut self, len: usize) {
        let frame = self
            .call_stack
            .pop_frame()
            .expect("frame should be present");
        self.package = frame.caller;
        let frame_val = self.pop_val();
        self.vals.drain(len..);
        self.push_val(frame_val);
    }

    fn push_scope(&mut self, env: &mut Env) {
        env.push_scope(self.call_stack.len());
        self.cont_stack.push(Cont::Scope);
    }

    fn push_stmt(&mut self, stmt: StmtId) {
        self.cont_stack.push(Cont::Stmt(stmt));
    }

    fn push_block(&mut self, env: &mut Env, globals: &impl PackageStoreLookup, block: BlockId) {
        let block = globals.get_block((self.package, block).into());
        self.push_scope(env);
        for stmt in block.stmts.iter().rev() {
            self.push_stmt(*stmt);
            self.push_action(Action::Consume);
        }
        if block.stmts.is_empty() {
            self.push_val(Value::unit());
        } else if let Some(Cont::Action) = self.pop_cont() {
            self.action_stack.pop();
        }
    }

    fn pop_val(&mut self) -> Value {
        self.vals.pop().expect("value should be present")
    }

    fn pop_vals(&mut self, len: usize) -> Vec<Value> {
        self.vals.drain(self.vals.len() - len..).collect()
    }

    fn push_val(&mut self, val: Value) {
        self.vals.push(val);
    }

    #[must_use]
    pub fn get_stack_frames(&self) -> Vec<Frame> {
        let mut frames = self.call_stack.clone().into_frames();

        let mut span = self.current_span;
        for frame in frames.iter_mut().rev() {
            std::mem::swap(&mut frame.span, &mut span);
        }
        frames
    }

    /// # Errors
    /// Returns the first error encountered during execution.
    /// # Panics
    /// When returning a value in the middle of execution.
    pub fn eval(
        &mut self,
        globals: &impl PackageStoreLookup,
        env: &mut Env,
        sim: &mut impl Backend<ResultType = impl Into<val::Result>>,
        out: &mut impl Receiver,
        breakpoints: &[StmtId],
        step: StepAction,
    ) -> Result<StepResult, (Error, Vec<Frame>)> {
        let current_frame = self.call_stack.len();

        while let Some(cont) = self.pop_cont() {
            let res = match cont {
                Cont::Action => {
                    let action = self.action_stack.pop().expect("action should be present");
                    self.cont_action(env, sim, globals, action, out)
                        .map_err(|e| (e, self.get_stack_frames()))?;
                    continue;
                }
                Cont::Expr(expr) => {
                    self.cont_expr(env, globals, expr)
                        .map_err(|e| (e, self.get_stack_frames()))?;
                    continue;
                }
                Cont::Frame(len) => {
                    self.leave_frame(len);
                    continue;
                }
                Cont::Scope => {
                    env.leave_scope();
                    continue;
                }
                Cont::Stmt(stmt) => {
                    self.cont_stmt(globals, stmt);
                    if let Some(bp) = breakpoints.iter().find(|&bp| *bp == stmt) {
                        StepResult::BreakpointHit(*bp)
                    } else {
                        if self.current_span == Span::default() {
                            // if there is no span, we are in generated code, so we should skip
                            continue;
                        }
                        // no breakpoint, but we may stop here
                        if step == StepAction::In {
                            StepResult::StepIn
                        } else if step == StepAction::Next && current_frame >= self.call_stack.len()
                        {
                            StepResult::Next
                        } else if step == StepAction::Out && current_frame > self.call_stack.len() {
                            StepResult::StepOut
                        } else {
                            continue;
                        }
                    }
                }
            };

            if let StepResult::Return(_) = res {
                panic!("unexpected return");
            }

            return Ok(res);
        }

        Ok(StepResult::Return(self.get_result()))
    }

    pub fn get_result(&mut self) -> Value {
        self.pop_val()
    }

    #[allow(clippy::similar_names)]
    fn cont_expr(
        &mut self,
        env: &mut Env,
        globals: &impl PackageStoreLookup,
        expr: ExprId,
    ) -> Result<(), Error> {
        let expr = globals.get_expr((self.package, expr).into());
        self.current_span = expr.span;

        match &expr.kind {
            ExprKind::Array(arr) => self.cont_arr(arr),
            ExprKind::ArrayRepeat(item, size) => self.cont_arr_repeat(globals, *item, *size),
            ExprKind::Assign(lhs, rhs) => self.cont_assign(*lhs, *rhs),
            ExprKind::AssignOp(op, lhs, rhs) => self.cont_assign_op(env, globals, *op, *lhs, *rhs),
            ExprKind::AssignField(record, field, replace) => {
                self.cont_assign_field(*record, field, *replace);
            }
            ExprKind::AssignIndex(lhs, mid, rhs) => {
                self.cont_assign_index(env, globals, *lhs, *mid, *rhs);
            }
            ExprKind::BinOp(op, lhs, rhs) => self.cont_binop(globals, *op, *rhs, *lhs),
            ExprKind::Block(block) => self.push_block(env, globals, *block),
            ExprKind::Call(callee_expr, args_expr) => {
                self.cont_call(globals, *callee_expr, *args_expr);
            }
            ExprKind::Closure(args, callable) => {
                let closure = resolve_closure(env, self.package, expr.span, args, *callable)?;
                self.push_val(closure);
            }
            ExprKind::Fail(fail_expr) => self.cont_fail(expr.span, *fail_expr),
            ExprKind::Field(expr, field) => self.cont_field(*expr, field),
            ExprKind::Hole => panic!("hole expr should be disallowed by passes"),
            ExprKind::If(cond_expr, then_expr, else_expr) => {
                self.cont_if(*cond_expr, *then_expr, *else_expr);
            }
            ExprKind::Index(arr, index) => self.cont_index(globals, *arr, *index),
            ExprKind::Lit(lit) => self.push_val(lit_to_val(lit)),
            ExprKind::Range(start, step, end) => self.cont_range(*start, *step, *end),
            ExprKind::Return(expr) => self.cont_ret(*expr),
            ExprKind::String(components) => self.cont_string(components),
            ExprKind::UpdateIndex(lhs, mid, rhs) => self.update_index(globals, *lhs, *mid, *rhs),
            ExprKind::Tuple(tup) => self.cont_tup(tup),
            ExprKind::UnOp(op, expr) => self.cont_unop(*op, *expr),
            ExprKind::UpdateField(record, field, replace) => {
                self.cont_update_field(*record, field, *replace);
            }
            ExprKind::Var(res, _) => {
                self.push_val(resolve_binding(env, self.package, *res, expr.span)?);
            }
            ExprKind::While(cond_expr, block) => self.cont_while(*cond_expr, *block),
        }

        Ok(())
    }

    fn cont_tup(&mut self, tup: &[ExprId]) {
        self.push_action(Action::Tuple(tup.len()));
        self.push_exprs(tup);
    }

    fn cont_arr(&mut self, arr: &[ExprId]) {
        self.push_action(Action::Array(arr.len()));
        self.push_exprs(arr);
    }

    fn cont_arr_repeat(&mut self, globals: &impl PackageStoreLookup, item: ExprId, size: ExprId) {
        let size_expr = globals.get_expr((self.package, size).into());
        self.push_action(Action::ArrayRepeat(size_expr.span));
        self.push_expr(size);
        self.push_expr(item);
    }

    fn cont_ret(&mut self, expr: ExprId) {
        self.push_action(Action::Return);
        self.push_expr(expr);
    }

    fn cont_if(&mut self, cond_expr: ExprId, then_expr: ExprId, else_expr: Option<ExprId>) {
        self.push_action(Action::If(then_expr, else_expr));
        self.push_expr(cond_expr);
    }

    fn cont_fail(&mut self, span: Span, fail_expr: ExprId) {
        self.push_action(Action::Fail(span));
        self.push_expr(fail_expr);
    }

    fn cont_assign(&mut self, lhs: ExprId, rhs: ExprId) {
        self.push_action(Action::Assign(lhs));
        self.push_expr(rhs);
        self.push_val(Value::unit());
    }

    fn cont_assign_op(
        &mut self,
        env: &Env,
        globals: &impl PackageStoreLookup,
        op: BinOp,
        lhs: ExprId,
        rhs: ExprId,
    ) {
        // If we know the assign op is an array append, as in `set arr += other;`, we should attempt to perform it in-place.
        if op == BinOp::Add {
            let expr = globals.get_expr((self.package, lhs).into());
            if matches!(expr.ty, Ty::Array(_)) && is_updatable_in_place(env, expr) {
                self.push_action(Action::ArrayAppendInPlace(lhs));
                self.push_expr(rhs);
                self.push_val(Value::unit());
                return;
            }
        }

        self.push_action(Action::Assign(lhs));
        self.cont_binop(globals, op, rhs, lhs);
        self.push_val(Value::unit());
    }

    fn cont_assign_field(&mut self, record: ExprId, field: &Field, replace: ExprId) {
        self.push_action(Action::Assign(record));
        self.cont_update_field(record, field, replace);
        self.push_val(Value::unit());
    }

    fn cont_assign_index(
        &mut self,
        env: &Env,
        globals: &impl PackageStoreLookup,
        lhs: ExprId,
        mid: ExprId,
        rhs: ExprId,
    ) {
        if is_updatable_in_place(env, globals.get_expr((self.package, lhs).into())) {
            let span = globals.get_expr((self.package, mid).into()).span;
            self.push_action(Action::UpdateIndexInPlace(lhs, span));
            self.push_expr(rhs);
            self.push_expr(mid);
            self.push_val(Value::unit());
        } else {
            self.push_action(Action::Assign(lhs));
            self.update_index(globals, lhs, mid, rhs);
            self.push_val(Value::unit());
        }
    }

    fn cont_field(&mut self, expr: ExprId, field: &Field) {
        self.push_action(Action::Field(field.clone()));
        self.push_expr(expr);
    }

    fn cont_index(&mut self, globals: &impl PackageStoreLookup, arr: ExprId, index: ExprId) {
        let index_expr = globals.get_expr((self.package, index).into());
        self.push_action(Action::Index(index_expr.span));
        self.push_expr(index);
        self.push_expr(arr);
    }

    fn cont_range(&mut self, start: Option<ExprId>, step: Option<ExprId>, end: Option<ExprId>) {
        self.push_action(Action::Range(
            start.is_some(),
            step.is_some(),
            end.is_some(),
        ));
        if let Some(end) = end {
            self.push_expr(end);
        }
        if let Some(step) = step {
            self.push_expr(step);
        }
        if let Some(start) = start {
            self.push_expr(start);
        }
    }

    fn cont_string(&mut self, components: &[StringComponent]) {
        if let [StringComponent::Lit(str)] = components {
            self.push_val(Value::String(Rc::clone(str)));
            return;
        }

        self.push_action(Action::StringConcat(components.len()));
        for component in components.iter().rev() {
            match component {
                StringComponent::Expr(expr) => self.push_expr(*expr),
                StringComponent::Lit(lit) => self.push_action(Action::StringLit(lit.clone())),
            }
        }
    }

    fn cont_while(&mut self, cond_expr: ExprId, block: BlockId) {
        self.push_action(Action::While(cond_expr, block));
        self.push_expr(cond_expr);
    }

    fn cont_call(&mut self, globals: &impl PackageStoreLookup, callee: ExprId, args: ExprId) {
        let callee_expr = globals.get_expr((self.package, callee).into());
        let args_expr = globals.get_expr((self.package, args).into());
        self.push_action(Action::Call(callee_expr.span, args_expr.span));
        self.push_expr(args);
        self.push_expr(callee);
    }

    fn cont_binop(
        &mut self,
        globals: &impl PackageStoreLookup,
        op: BinOp,
        rhs: ExprId,
        lhs: ExprId,
    ) {
        let rhs_expr = globals.get_expr((self.package, rhs).into());
        match op {
            BinOp::Add
            | BinOp::AndB
            | BinOp::Div
            | BinOp::Eq
            | BinOp::Exp
            | BinOp::Gt
            | BinOp::Gte
            | BinOp::Lt
            | BinOp::Lte
            | BinOp::Mod
            | BinOp::Mul
            | BinOp::Neq
            | BinOp::OrB
            | BinOp::Shl
            | BinOp::Shr
            | BinOp::Sub
            | BinOp::XorB => {
                self.push_action(Action::BinOp(op, rhs_expr.span, None));
                self.push_expr(rhs);
                self.push_expr(lhs);
            }
            BinOp::AndL | BinOp::OrL => {
                self.push_action(Action::BinOp(op, rhs_expr.span, Some(rhs)));
                self.push_expr(lhs);
            }
        }
    }

    fn update_index(
        &mut self,
        globals: &impl PackageStoreLookup,
        lhs: ExprId,
        mid: ExprId,
        rhs: ExprId,
    ) {
        let span = globals.get_expr((self.package, mid).into()).span;
        self.push_action(Action::UpdateIndex(span));
        self.push_expr(lhs);
        self.push_expr(rhs);
        self.push_expr(mid);
    }

    fn cont_unop(&mut self, op: UnOp, expr: ExprId) {
        self.push_action(Action::UnOp(op));
        self.push_expr(expr);
    }

    fn cont_update_field(&mut self, record: ExprId, field: &Field, replace: ExprId) {
        self.push_action(Action::UpdateField(field.clone()));
        self.push_expr(replace);
        self.push_expr(record);
    }

    fn cont_stmt(&mut self, globals: &impl PackageStoreLookup, stmt: StmtId) {
        let stmt = globals.get_stmt((self.package, stmt).into());
        self.current_span = stmt.span;

        match &stmt.kind {
            StmtKind::Expr(expr) => self.push_expr(*expr),
            StmtKind::Item(..) => self.push_val(Value::unit()),
            StmtKind::Local(mutability, pat, expr) => {
                self.push_action(Action::Bind(*pat, *mutability));
                self.push_expr(*expr);
                self.push_val(Value::unit());
            }
            StmtKind::Semi(expr) => {
                self.push_action(Action::Consume);
                self.push_expr(*expr);
                self.push_val(Value::unit());
            }
        }
    }

    fn cont_action(
        &mut self,
        env: &mut Env,
        sim: &mut impl Backend<ResultType = impl Into<val::Result>>,
        globals: &impl PackageStoreLookup,
        action: Action,
        out: &mut impl Receiver,
    ) -> Result<(), Error> {
        match action {
            Action::Array(len) => self.eval_arr(len),
            Action::ArrayAppendInPlace(lhs) => {
                self.eval_array_append_in_place(env, globals, lhs)?;
            }
            Action::ArrayRepeat(span) => self.eval_arr_repeat(span)?,
            Action::Assign(lhs) => self.eval_assign(env, globals, lhs)?,
            Action::BinOp(op, span, rhs) => self.eval_binop(op, span, rhs)?,
            Action::Bind(pat, mutability) => self.eval_bind(env, globals, pat, mutability),
            Action::Call(callable_span, args_span) => {
                self.eval_call(env, sim, globals, callable_span, args_span, out)?;
            }
            Action::Consume => {
                self.pop_val();
            }
            Action::Fail(span) => {
                return Err(Error::UserFail(
                    self.pop_val().unwrap_string().to_string(),
                    self.to_global_span(span),
                ));
            }
            Action::Field(field) => self.eval_field(field),
            Action::If(then_expr, else_expr) => self.eval_if(then_expr, else_expr),
            Action::Index(span) => self.eval_index(span)?,
            Action::Range(has_start, has_step, has_end) => {
                self.eval_range(has_start, has_step, has_end);
            }
            Action::Return => self.eval_ret(env),
            Action::StringConcat(len) => self.eval_string_concat(len),
            Action::StringLit(str) => self.push_val(Value::String(str)),
            Action::UpdateIndex(span) => self.eval_update_index(span)?,
            Action::UpdateIndexInPlace(lhs, span) => {
                self.eval_update_index_in_place(env, globals, lhs, span)?;
            }
            Action::Tuple(len) => self.eval_tup(len),
            Action::UnOp(op) => self.eval_unop(op),
            Action::UpdateField(field) => self.eval_update_field(field),
            Action::While(cond_expr, block) => self.eval_while(env, globals, cond_expr, block),
        }
        Ok(())
    }

    fn eval_arr(&mut self, len: usize) {
        let arr = self.pop_vals(len);
        self.push_val(Value::Array(arr.into()));
    }

    fn eval_array_append_in_place(
        &mut self,
        env: &mut Env,
        globals: &impl PackageStoreLookup,
        lhs: ExprId,
    ) -> Result<(), Error> {
        let lhs = globals.get_expr((self.package, lhs).into());
        let rhs = self.pop_val();
        match (&lhs.kind, rhs) {
            (&ExprKind::Var(Res::Local(id), _), rhs) => match env.get_mut(id) {
                Some(var) if var.is_mutable() => {
                    var.value.append_array(rhs);
                }
                Some(_) => {
                    unreachable!("update of mutable variable should be disallowed by compiler")
                }
                None => return Err(Error::UnboundName(self.to_global_span(lhs.span))),
            },
            _ => unreachable!("unassignable array update pattern should be disallowed by compiler"),
        }
        Ok(())
    }

    fn eval_arr_repeat(&mut self, span: Span) -> Result<(), Error> {
        let size_val = self.pop_val().unwrap_int();
        let item_val = self.pop_val();
        let s = match size_val.try_into() {
            Ok(i) => Ok(i),
            Err(_) => Err(Error::InvalidArrayLength(
                size_val,
                self.to_global_span(span),
            )),
        }?;
        self.push_val(Value::Array(vec![item_val; s].into()));
        Ok(())
    }

    fn eval_assign(
        &mut self,
        env: &mut Env,
        globals: &impl PackageStoreLookup,
        lhs: ExprId,
    ) -> Result<(), Error> {
        let rhs = self.pop_val();
        self.update_binding(env, globals, lhs, rhs)
    }

    fn eval_bind(
        &mut self,
        env: &mut Env,
        globals: &impl PackageStoreLookup,
        pat: PatId,
        mutability: Mutability,
    ) {
        let val = self.pop_val();
        self.bind_value(env, globals, pat, val, mutability);
    }

    fn eval_binop(&mut self, op: BinOp, span: Span, rhs: Option<ExprId>) -> Result<(), Error> {
        match op {
            BinOp::Add => self.eval_binop_simple(eval_binop_add),
            BinOp::AndB => self.eval_binop_simple(eval_binop_andb),
            BinOp::AndL => {
                if self.pop_val().unwrap_bool() {
                    self.push_expr(rhs.expect("rhs should be provided with binop andl"));
                } else {
                    self.push_val(Value::Bool(false));
                }
            }
            BinOp::Div => self.eval_binop_with_error(span, eval_binop_div)?,
            BinOp::Eq => self.eval_binop_with_error(span, eval_binop_eq)?,
            BinOp::Exp => self.eval_binop_with_error(span, eval_binop_exp)?,
            BinOp::Gt => self.eval_binop_simple(eval_binop_gt),
            BinOp::Gte => self.eval_binop_simple(eval_binop_gte),
            BinOp::Lt => self.eval_binop_simple(eval_binop_lt),
            BinOp::Lte => self.eval_binop_simple(eval_binop_lte),
            BinOp::Mod => self.eval_binop_with_error(span, eval_binop_mod)?,
            BinOp::Mul => self.eval_binop_simple(eval_binop_mul),
<<<<<<< HEAD
            BinOp::Neq => {
                let rhs_val = self.pop_val();
                let lhs_val = self.pop_val();
                if let Value::Result(val::Result::Id(_)) = rhs_val {
                    // Comparison of result ids is nonsensical, so we prevent it.
                    // This code path is reachable for the circuit builder backend
                    // since we don't currently do runtime capability analysis
                    // to prevent executing programs that do result comparisons.
                    return Err(Error::ResultComparisonUnsupported(
                        self.to_global_span(span),
                    ));
                }
                self.push_val(Value::Bool(lhs_val != rhs_val));
            }
=======
            BinOp::Neq => self.eval_binop_with_error(span, eval_binop_neq)?,
>>>>>>> 720789b3
            BinOp::OrB => self.eval_binop_simple(eval_binop_orb),
            BinOp::OrL => {
                if self.pop_val().unwrap_bool() {
                    self.push_val(Value::Bool(true));
                } else {
                    self.push_expr(rhs.expect("rhs should be provided with binop andl"));
                }
            }
            BinOp::Shl => self.eval_binop_with_error(span, eval_binop_shl)?,
            BinOp::Shr => self.eval_binop_with_error(span, eval_binop_shr)?,
            BinOp::Sub => self.eval_binop_simple(eval_binop_sub),
            BinOp::XorB => self.eval_binop_simple(eval_binop_xorb),
        }
        Ok(())
    }

    fn eval_binop_simple(&mut self, binop_func: impl FnOnce(Value, Value) -> Value) {
        let rhs_val = self.pop_val();
        let lhs_val = self.pop_val();
        self.push_val(binop_func(lhs_val, rhs_val));
    }

    fn eval_binop_with_error(
        &mut self,
        span: Span,
        binop_func: impl FnOnce(Value, Value, PackageSpan) -> Result<Value, Error>,
    ) -> Result<(), Error> {
        let span = self.to_global_span(span);
        let rhs_val = self.pop_val();
        let lhs_val = self.pop_val();
        self.push_val(binop_func(lhs_val, rhs_val, span)?);
        Ok(())
    }

    fn eval_call(
        &mut self,
        env: &mut Env,
        sim: &mut impl Backend<ResultType = impl Into<val::Result>>,
        globals: &impl PackageStoreLookup,
        callable_span: Span,
        arg_span: Span,
        out: &mut impl Receiver,
    ) -> Result<(), Error> {
        let arg = self.pop_val();
        let (callee_id, functor, fixed_args) = match self.pop_val() {
            Value::Closure(fixed_args, id, functor) => (id, functor, Some(fixed_args)),
            Value::Global(id, functor) => (id, functor, None),
            _ => panic!("value is not callable"),
        };

        let arg_span = self.to_global_span(arg_span);

        let callee = match globals.get_global(callee_id) {
            Some(Global::Callable(callable)) => callable,
            Some(Global::Udt) => {
                self.push_val(arg);
                return Ok(());
            }
            None => return Err(Error::UnboundName(self.to_global_span(callable_span))),
        };

        let callee_span = self.to_global_span(callee.span);

        let spec = spec_from_functor_app(functor);
        self.push_frame(callee_id, functor);
        self.push_scope(env);
        match &callee.implementation {
            CallableImpl::Intrinsic => {
                let name = &callee.name.name;
                let val = intrinsic::call(
                    name,
                    callee_span,
                    arg,
                    arg_span,
                    sim,
                    &mut self.rng.borrow_mut(),
                    out,
                )?;
                if val == Value::unit() && callee.output != Ty::UNIT {
                    return Err(Error::UnsupportedIntrinsicType(
                        callee.name.name.to_string(),
                        callee_span,
                    ));
                }
                self.push_val(val);
                Ok(())
            }
            CallableImpl::Spec(specialized_implementation) => {
                let spec_decl = match spec {
                    Spec::Body => Some(&specialized_implementation.body),
                    Spec::Adj => specialized_implementation.adj.as_ref(),
                    Spec::Ctl => specialized_implementation.ctl.as_ref(),
                    Spec::CtlAdj => specialized_implementation.ctl_adj.as_ref(),
                }
                .expect("missing specialization should be a compilation error");
                self.bind_args_for_spec(
                    env,
                    globals,
                    callee.input,
                    spec_decl.input,
                    arg,
                    functor.controlled,
                    fixed_args,
                );
                self.push_block(env, globals, spec_decl.block);
                Ok(())
            }
        }
    }

    fn eval_field(&mut self, field: Field) {
        let record = self.pop_val();
        let val = match (record, field) {
            (Value::Range(Some(start), _, _), Field::Prim(PrimField::Start)) => Value::Int(start),
            (Value::Range(_, step, _), Field::Prim(PrimField::Step)) => Value::Int(step),
            (Value::Range(_, _, Some(end)), Field::Prim(PrimField::End)) => Value::Int(end),
            (record, Field::Path(path)) => {
                follow_field_path(record, &path.indices).expect("field path should be valid")
            }
            _ => panic!("invalid field access"),
        };
        self.push_val(val);
    }

    fn eval_if(&mut self, then_expr: ExprId, else_expr: Option<ExprId>) {
        if self.pop_val().unwrap_bool() {
            self.push_expr(then_expr);
        } else if let Some(else_expr) = else_expr {
            self.push_expr(else_expr);
        } else {
            self.push_val(Value::unit());
        }
    }

    fn eval_index(&mut self, span: Span) -> Result<(), Error> {
        let index_val = self.pop_val();
        let arr = self.pop_val().unwrap_array();
        match &index_val {
            Value::Int(i) => self.push_val(index_array(&arr, *i, self.to_global_span(span))?),
            &Value::Range(start, step, end) => {
                self.push_val(slice_array(
                    &arr,
                    start,
                    step,
                    end,
                    self.to_global_span(span),
                )?);
            }
            _ => panic!("array should only be indexed by Int or Range"),
        }
        Ok(())
    }

    fn eval_range(&mut self, has_start: bool, has_step: bool, has_end: bool) {
        let end = if has_end {
            Some(self.pop_val().unwrap_int())
        } else {
            None
        };
        let step = if has_step {
            self.pop_val().unwrap_int()
        } else {
            val::DEFAULT_RANGE_STEP
        };
        let start = if has_start {
            Some(self.pop_val().unwrap_int())
        } else {
            None
        };
        self.push_val(Value::Range(start, step, end));
    }

    fn eval_ret(&mut self, env: &mut Env) {
        while let Some(cont) = self.pop_cont() {
            match cont {
                Cont::Frame(len) => {
                    self.leave_frame(len);
                    break;
                }
                Cont::Scope => env.leave_scope(),
                Cont::Action => {
                    self.action_stack.pop();
                }
                _ => {}
            }
        }
    }

    fn eval_string_concat(&mut self, len: usize) {
        let mut string = String::new();
        for component in self.pop_vals(len) {
            write!(string, "{component}").expect("string should be writable");
        }
        self.push_val(Value::String(string.into()));
    }

    fn eval_update_index(&mut self, span: Span) -> Result<(), Error> {
        let values = self.pop_val().unwrap_array();
        let update = self.pop_val();
        let index = self.pop_val();
        let span = self.to_global_span(span);
        match index {
            Value::Int(index) => self.eval_update_index_single(&values, index, update, span),
            Value::Range(start, step, end) => {
                self.eval_update_index_range(&values, start, step, end, update, span)
            }
            _ => unreachable!("array should only be indexed by Int or Range"),
        }
    }

    fn eval_update_index_single(
        &mut self,
        values: &[Value],
        index: i64,
        update: Value,
        span: PackageSpan,
    ) -> Result<(), Error> {
        if index < 0 {
            return Err(Error::InvalidNegativeInt(index, span));
        }
        let i = index.as_index(span)?;
        let mut values = values.to_vec();
        match values.get_mut(i) {
            Some(value) => {
                *value = update;
            }
            None => return Err(Error::IndexOutOfRange(index, span)),
        }
        self.push_val(Value::Array(values.into()));
        Ok(())
    }

    fn eval_update_index_range(
        &mut self,
        values: &[Value],
        start: Option<i64>,
        step: i64,
        end: Option<i64>,
        update: Value,
        span: PackageSpan,
    ) -> Result<(), Error> {
        let range = make_range(values, start, step, end, span)?;
        let mut values = values.to_vec();
        let update = update.unwrap_array();
        for (idx, update) in range.into_iter().zip(update.iter()) {
            let i = idx.as_index(span)?;
            match values.get_mut(i) {
                Some(value) => {
                    *value = update.clone();
                }
                None => return Err(Error::IndexOutOfRange(idx, span)),
            }
        }
        self.push_val(Value::Array(values.into()));
        Ok(())
    }

    fn eval_update_index_in_place(
        &mut self,
        env: &mut Env,
        globals: &impl PackageStoreLookup,
        lhs: ExprId,
        span: Span,
    ) -> Result<(), Error> {
        let update = self.pop_val();
        let index = self.pop_val();
        let span = self.to_global_span(span);
        match index {
            Value::Int(index) => {
                if index < 0 {
                    return Err(Error::InvalidNegativeInt(index, span));
                }
                let i = index.as_index(span)?;
                self.update_array_index_single(env, globals, lhs, span, i, update)
            }
            range @ Value::Range(..) => {
                self.update_array_index_range(env, globals, lhs, span, &range, update)
            }
            _ => unreachable!("array should only be indexed by Int or Range"),
        }
    }

    fn eval_tup(&mut self, len: usize) {
        let tup = self.pop_vals(len);
        self.push_val(Value::Tuple(tup.into()));
    }

    fn eval_unop(&mut self, op: UnOp) {
        let val = self.pop_val();
        match op {
            UnOp::Functor(functor) => match val {
                Value::Closure(args, id, app) => {
                    self.push_val(Value::Closure(args, id, update_functor_app(functor, app)));
                }
                Value::Global(id, app) => {
                    self.push_val(Value::Global(id, update_functor_app(functor, app)));
                }
                _ => panic!("value should be callable"),
            },
            UnOp::Neg => match val {
                Value::BigInt(v) => self.push_val(Value::BigInt(v.neg())),
                Value::Double(v) => self.push_val(Value::Double(v.neg())),
                Value::Int(v) => self.push_val(Value::Int(v.wrapping_neg())),
                _ => panic!("value should be number"),
            },
            UnOp::NotB => match val {
                Value::Int(v) => self.push_val(Value::Int(!v)),
                Value::BigInt(v) => self.push_val(Value::BigInt(!v)),
                _ => panic!("value should be Int or BigInt"),
            },
            UnOp::NotL => match val {
                Value::Bool(b) => self.push_val(Value::Bool(!b)),
                _ => panic!("value should be bool"),
            },
            UnOp::Pos => match val {
                Value::BigInt(_) | Value::Int(_) | Value::Double(_) => self.push_val(val),
                _ => panic!("value should be number"),
            },
            UnOp::Unwrap => self.push_val(val),
        }
    }

    fn eval_update_field(&mut self, field: Field) {
        let value = self.pop_val();
        let record = self.pop_val();
        let update = match (record, field) {
            (Value::Range(_, step, end), Field::Prim(PrimField::Start)) => {
                Value::Range(Some(value.unwrap_int()), step, end)
            }
            (Value::Range(start, _, end), Field::Prim(PrimField::Step)) => {
                Value::Range(start, value.unwrap_int(), end)
            }
            (Value::Range(start, step, _), Field::Prim(PrimField::End)) => {
                Value::Range(start, step, Some(value.unwrap_int()))
            }
            (record, Field::Path(path)) => update_field_path(&record, &path.indices, &value)
                .expect("field path should be valid"),
            _ => panic!("invalid field access"),
        };
        self.push_val(update);
    }

    fn eval_while(
        &mut self,
        env: &mut Env,
        globals: &impl PackageStoreLookup,
        cond_expr: ExprId,
        block: BlockId,
    ) {
        if self.pop_val().unwrap_bool() {
            self.cont_while(cond_expr, block);
            self.push_action(Action::Consume);
            self.push_val(Value::unit());
            self.push_block(env, globals, block);
        } else {
            self.push_val(Value::unit());
        }
    }

    fn bind_value(
        &self,
        env: &mut Env,
        globals: &impl PackageStoreLookup,
        pat: PatId,
        val: Value,
        mutability: Mutability,
    ) {
        let pat = globals.get_pat((self.package, pat).into());
        match &pat.kind {
            PatKind::Bind(variable) => {
                let scope = env.0.last_mut().expect("binding should have a scope");
                scope.bindings.insert(
                    variable.id,
                    Variable {
                        name: variable.name.clone(),
                        value: val,
                        mutability,
                        span: variable.span,
                    },
                );
            }
            PatKind::Discard => {}
            PatKind::Tuple(tup) => {
                let val_tup = val.unwrap_tuple();
                for (pat, val) in tup.iter().zip(val_tup.iter()) {
                    self.bind_value(env, globals, *pat, val.clone(), mutability);
                }
            }
        }
    }

    #[allow(clippy::similar_names)]
    fn update_binding(
        &self,
        env: &mut Env,
        globals: &impl PackageStoreLookup,
        lhs: ExprId,
        rhs: Value,
    ) -> Result<(), Error> {
        let lhs = globals.get_expr((self.package, lhs).into());
        match (&lhs.kind, rhs) {
            (ExprKind::Hole, _) => {}
            (&ExprKind::Var(Res::Local(id), _), rhs) => match env.get_mut(id) {
                Some(var) if var.is_mutable() => {
                    var.value = rhs;
                }
                Some(_) => {
                    unreachable!("update of mutable variable should be disallowed by compiler")
                }
                None => return Err(Error::UnboundName(self.to_global_span(lhs.span))),
            },
            (ExprKind::Tuple(var_tup), Value::Tuple(tup)) => {
                for (expr, val) in var_tup.iter().zip(tup.iter()) {
                    self.update_binding(env, globals, *expr, val.clone())?;
                }
            }
            _ => unreachable!("unassignable pattern should be disallowed by compiler"),
        }
        Ok(())
    }

    fn update_array_index_single(
        &self,
        env: &mut Env,
        globals: &impl PackageStoreLookup,
        lhs: ExprId,
        span: PackageSpan,
        index: usize,
        rhs: Value,
    ) -> Result<(), Error> {
        let lhs = globals.get_expr((self.package, lhs).into());
        match &lhs.kind {
            &ExprKind::Var(Res::Local(id), _) => match env.get_mut(id) {
                Some(var) if var.is_mutable() => {
                    var.value.update_array(index, rhs).map_err(|idx| {
                        Error::IndexOutOfRange(idx.try_into().expect("index should be valid"), span)
                    })?;
                }
                Some(_) => {
                    unreachable!("update of immutable variable should be disallowed by compiler")
                }
                None => return Err(Error::UnboundName(self.to_global_span(lhs.span))),
            },
            _ => unreachable!("unassignable array update pattern should be disallowed by compiler"),
        }
        Ok(())
    }

    #[allow(clippy::similar_names)] // `env` and `end` are similar but distinct
    fn update_array_index_range(
        &self,
        env: &mut Env,
        globals: &impl PackageStoreLookup,
        lhs: ExprId,
        range_span: PackageSpan,
        range: &Value,
        update: Value,
    ) -> Result<(), Error> {
        let lhs = globals.get_expr((self.package, lhs).into());
        match &lhs.kind {
            &ExprKind::Var(Res::Local(id), _) => match env.get_mut(id) {
                Some(var) if var.is_mutable() => {
                    let rhs = update.unwrap_array();
                    let Value::Array(arr) = &mut var.value else {
                        panic!("variable should be an array");
                    };
                    let Value::Range(start, step, end) = range else {
                        unreachable!("range should be a Value::Range");
                    };
                    let range = make_range(arr, *start, *step, *end, range_span)?;
                    for (idx, rhs) in range.into_iter().zip(rhs.iter()) {
                        if idx < 0 {
                            return Err(Error::InvalidNegativeInt(idx, range_span));
                        }
                        let i = idx.as_index(range_span)?;
                        var.value.update_array(i, rhs.clone()).map_err(|idx| {
                            Error::IndexOutOfRange(
                                idx.try_into().expect("index should be valid"),
                                range_span,
                            )
                        })?;
                    }
                }
                Some(_) => {
                    unreachable!("update of mutable variable should be disallowed by compiler")
                }
                None => return Err(Error::UnboundName(self.to_global_span(lhs.span))),
            },
            _ => unreachable!("unassignable array update pattern should be disallowed by compiler"),
        }
        Ok(())
    }

    #[allow(clippy::too_many_arguments)]
    fn bind_args_for_spec(
        &self,
        env: &mut Env,
        globals: &impl PackageStoreLookup,
        decl_pat: PatId,
        spec_pat: Option<PatId>,
        args_val: Value,
        ctl_count: u8,
        fixed_args: Option<Rc<[Value]>>,
    ) {
        match spec_pat {
            Some(spec_pat) => {
                assert!(
                    ctl_count > 0,
                    "spec pattern tuple used without controlled functor"
                );

                let mut tup = args_val;
                let mut ctls = vec![];
                for _ in 0..ctl_count {
                    let [c, rest] = &*tup.unwrap_tuple() else {
                        panic!("tuple should be arity 2");
                    };
                    ctls.extend_from_slice(&c.clone().unwrap_array());
                    tup = rest.clone();
                }

                self.bind_value(
                    env,
                    globals,
                    spec_pat,
                    Value::Array(ctls.into()),
                    Mutability::Immutable,
                );
                self.bind_value(
                    env,
                    globals,
                    decl_pat,
                    merge_fixed_args(fixed_args, tup),
                    Mutability::Immutable,
                );
            }
            None => self.bind_value(
                env,
                globals,
                decl_pat,
                merge_fixed_args(fixed_args, args_val),
                Mutability::Immutable,
            ),
        }
    }

    fn to_global_span(&self, span: Span) -> PackageSpan {
        PackageSpan {
            package: map_fir_package_to_hir(self.package),
            span,
        }
    }
}

fn merge_fixed_args(fixed_args: Option<Rc<[Value]>>, arg: Value) -> Value {
    if let Some(fixed_args) = fixed_args {
        Value::Tuple(fixed_args.iter().cloned().chain(iter::once(arg)).collect())
    } else {
        arg
    }
}

fn resolve_binding(env: &Env, package: PackageId, res: Res, span: Span) -> Result<Value, Error> {
    Ok(match res {
        Res::Err => panic!("resolution error"),
        Res::Item(item) => Value::Global(
            StoreItemId {
                package: item.package.unwrap_or(package),
                item: item.item,
            },
            FunctorApp::default(),
        ),
        Res::Local(id) => env
            .get(id)
            .ok_or(Error::UnboundName(PackageSpan {
                package: map_fir_package_to_hir(package),
                span,
            }))?
            .value
            .clone(),
    })
}

fn spec_from_functor_app(functor: FunctorApp) -> Spec {
    match (functor.adjoint, functor.controlled) {
        (false, 0) => Spec::Body,
        (true, 0) => Spec::Adj,
        (false, _) => Spec::Ctl,
        (true, _) => Spec::CtlAdj,
    }
}

fn resolve_closure(
    env: &Env,
    package: PackageId,
    span: Span,
    args: &[LocalVarId],
    callable: LocalItemId,
) -> Result<Value, Error> {
    let args: Option<_> = args
        .iter()
        .map(|&arg| Some(env.get(arg)?.value.clone()))
        .collect();
    let args: Vec<_> = args.ok_or(Error::UnboundName(PackageSpan {
        package: map_fir_package_to_hir(package),
        span,
    }))?;
    let callable = StoreItemId {
        package,
        item: callable,
    };
    Ok(Value::Closure(args.into(), callable, FunctorApp::default()))
}

fn lit_to_val(lit: &Lit) -> Value {
    match lit {
        Lit::BigInt(v) => Value::BigInt(v.clone()),
        Lit::Bool(v) => Value::Bool(*v),
        Lit::Double(v) => Value::Double(*v),
        Lit::Int(v) => Value::Int(*v),
        Lit::Pauli(v) => Value::Pauli(*v),
        Lit::Result(fir::Result::Zero) => Value::RESULT_ZERO,
        Lit::Result(fir::Result::One) => Value::RESULT_ONE,
    }
}

fn index_array(arr: &[Value], index: i64, span: PackageSpan) -> Result<Value, Error> {
    let i = index.as_index(span)?;
    match arr.get(i) {
        Some(v) => Ok(v.clone()),
        None => Err(Error::IndexOutOfRange(index, span)),
    }
}

fn slice_array(
    arr: &[Value],
    start: Option<i64>,
    step: i64,
    end: Option<i64>,
    span: PackageSpan,
) -> Result<Value, Error> {
    let range = make_range(arr, start, step, end, span)?;
    let mut slice = vec![];
    for i in range {
        slice.push(index_array(arr, i, span)?);
    }

    Ok(Value::Array(slice.into()))
}

fn make_range(
    arr: &[Value],
    start: Option<i64>,
    step: i64,
    end: Option<i64>,
    span: PackageSpan,
) -> Result<Range, Error> {
    if step == 0 {
        Err(Error::RangeStepZero(span))
    } else {
        let len: i64 = match arr.len().try_into() {
            Ok(len) => Ok(len),
            Err(_) => Err(Error::ArrayTooLarge(span)),
        }?;
        let (start, end) = if step > 0 {
            (start.unwrap_or(0), end.unwrap_or(len - 1))
        } else {
            (start.unwrap_or(len - 1), end.unwrap_or(0))
        };
        Ok(Range::new(start, step, end))
    }
}

fn eval_binop_eq(lhs_val: Value, rhs_val: Value, rhs_span: PackageSpan) -> Result<Value, Error> {
    match (lhs_val, rhs_val) {
        (Value::Result(val::Result::Id(_)), _) | (_, Value::Result(val::Result::Id(_))) => {
            // Comparison of result ids is nonsensical, so we prevent it.
            // This code path is reachable when using the circuit builder backend
            // since we don't currently do runtime capability analysis
            // to prevent executing programs that do result comparisons.
            Err(Error::ResultComparisonUnsupported(rhs_span))
        }
        (lhs, rhs) => Ok(Value::Bool(lhs == rhs)),
    }
}

<<<<<<< HEAD
=======
fn eval_binop_neq(lhs_val: Value, rhs_val: Value, rhs_span: PackageSpan) -> Result<Value, Error> {
    match (lhs_val, rhs_val) {
        (Value::Result(val::Result::Id(_)), _) | (_, Value::Result(val::Result::Id(_))) => {
            // Comparison of result ids is nonsensical, so we prevent it.
            // This code path is reachable when using the circuit builder backend
            // since we don't currently do runtime capability analysis
            // to prevent executing programs that do result comparisons.
            Err(Error::ResultComparisonUnsupported(rhs_span))
        }
        (lhs, rhs) => Ok(Value::Bool(lhs != rhs)),
    }
}

>>>>>>> 720789b3
fn eval_binop_add(lhs_val: Value, rhs_val: Value) -> Value {
    match lhs_val {
        Value::Array(arr) => {
            let rhs_arr = rhs_val.unwrap_array();
            let items: Vec<_> = arr.iter().cloned().chain(rhs_arr.iter().cloned()).collect();
            Value::Array(items.into())
        }
        Value::BigInt(val) => {
            let rhs = rhs_val.unwrap_big_int();
            Value::BigInt(val + rhs)
        }
        Value::Double(val) => {
            let rhs = rhs_val.unwrap_double();
            Value::Double(val + rhs)
        }
        Value::Int(val) => {
            let rhs = rhs_val.unwrap_int();
            Value::Int(val.wrapping_add(rhs))
        }
        Value::String(val) => {
            let rhs = rhs_val.unwrap_string();
            Value::String((val.to_string() + &rhs).into())
        }
        _ => panic!("value is not addable"),
    }
}

fn eval_binop_andb(lhs_val: Value, rhs_val: Value) -> Value {
    match lhs_val {
        Value::BigInt(val) => {
            let rhs = rhs_val.unwrap_big_int();
            Value::BigInt(val & rhs)
        }
        Value::Int(val) => {
            let rhs = rhs_val.unwrap_int();
            Value::Int(val & rhs)
        }
        _ => panic!("value type does not support andb"),
    }
}

fn eval_binop_div(lhs_val: Value, rhs_val: Value, rhs_span: PackageSpan) -> Result<Value, Error> {
    match lhs_val {
        Value::BigInt(val) => {
            let rhs = rhs_val.unwrap_big_int();
            if rhs == BigInt::from(0) {
                Err(Error::DivZero(rhs_span))
            } else {
                Ok(Value::BigInt(val / rhs))
            }
        }
        Value::Int(val) => {
            let rhs = rhs_val.unwrap_int();
            if rhs == 0 {
                Err(Error::DivZero(rhs_span))
            } else {
                Ok(Value::Int(val.wrapping_div(rhs)))
            }
        }
        Value::Double(val) => {
            let rhs = rhs_val.unwrap_double();
            Ok(Value::Double(val / rhs))
        }
        _ => panic!("value should support div"),
    }
}

fn eval_binop_exp(lhs_val: Value, rhs_val: Value, rhs_span: PackageSpan) -> Result<Value, Error> {
    match lhs_val {
        Value::BigInt(val) => {
            let rhs_val = rhs_val.unwrap_int();
            if rhs_val < 0 {
                Err(Error::InvalidNegativeInt(rhs_val, rhs_span))
            } else {
                let rhs_val: u32 = match rhs_val.try_into() {
                    Ok(v) => Ok(v),
                    Err(_) => Err(Error::IntTooLarge(rhs_val, rhs_span)),
                }?;
                Ok(Value::BigInt(val.pow(rhs_val)))
            }
        }
        Value::Double(val) => Ok(Value::Double(val.powf(rhs_val.unwrap_double()))),
        Value::Int(val) => {
            let rhs_val = rhs_val.unwrap_int();
            if rhs_val < 0 {
                Err(Error::InvalidNegativeInt(rhs_val, rhs_span))
            } else {
                let result: i64 = match rhs_val.try_into() {
                    Ok(v) => val
                        .checked_pow(v)
                        .ok_or(Error::IntTooLarge(rhs_val, rhs_span)),
                    Err(_) => Err(Error::IntTooLarge(rhs_val, rhs_span)),
                }?;
                Ok(Value::Int(result))
            }
        }
        _ => panic!("value should support exp"),
    }
}

fn eval_binop_gt(lhs_val: Value, rhs_val: Value) -> Value {
    match lhs_val {
        Value::BigInt(val) => {
            let rhs = rhs_val.unwrap_big_int();
            Value::Bool(val > rhs)
        }
        Value::Int(val) => {
            let rhs = rhs_val.unwrap_int();
            Value::Bool(val > rhs)
        }
        Value::Double(val) => {
            let rhs = rhs_val.unwrap_double();
            Value::Bool(val > rhs)
        }
        _ => panic!("value doesn't support binop gt"),
    }
}

fn eval_binop_gte(lhs_val: Value, rhs_val: Value) -> Value {
    match lhs_val {
        Value::BigInt(val) => {
            let rhs = rhs_val.unwrap_big_int();
            Value::Bool(val >= rhs)
        }
        Value::Int(val) => {
            let rhs = rhs_val.unwrap_int();
            Value::Bool(val >= rhs)
        }
        Value::Double(val) => {
            let rhs = rhs_val.unwrap_double();
            Value::Bool(val >= rhs)
        }
        _ => panic!("value doesn't support binop gte"),
    }
}

fn eval_binop_lt(lhs_val: Value, rhs_val: Value) -> Value {
    match lhs_val {
        Value::BigInt(val) => {
            let rhs = rhs_val.unwrap_big_int();
            Value::Bool(val < rhs)
        }
        Value::Int(val) => {
            let rhs = rhs_val.unwrap_int();
            Value::Bool(val < rhs)
        }
        Value::Double(val) => {
            let rhs = rhs_val.unwrap_double();
            Value::Bool(val < rhs)
        }
        _ => panic!("value doesn't support binop lt"),
    }
}

fn eval_binop_lte(lhs_val: Value, rhs_val: Value) -> Value {
    match lhs_val {
        Value::BigInt(val) => {
            let rhs = rhs_val.unwrap_big_int();
            Value::Bool(val <= rhs)
        }
        Value::Int(val) => {
            let rhs = rhs_val.unwrap_int();
            Value::Bool(val <= rhs)
        }
        Value::Double(val) => {
            let rhs = rhs_val.unwrap_double();
            Value::Bool(val <= rhs)
        }
        _ => panic!("value doesn't support binop lte"),
    }
}

fn eval_binop_mod(lhs_val: Value, rhs_val: Value, rhs_span: PackageSpan) -> Result<Value, Error> {
    match lhs_val {
        Value::BigInt(val) => {
            let rhs = rhs_val.unwrap_big_int();
            if rhs == BigInt::from(0) {
                Err(Error::DivZero(rhs_span))
            } else {
                Ok(Value::BigInt(val % rhs))
            }
        }
        Value::Int(val) => {
            let rhs = rhs_val.unwrap_int();
            if rhs == 0 {
                Err(Error::DivZero(rhs_span))
            } else {
                Ok(Value::Int(val.wrapping_rem(rhs)))
            }
        }
        Value::Double(val) => {
            let rhs = rhs_val.unwrap_double();
            if rhs == 0.0 {
                Err(Error::DivZero(rhs_span))
            } else {
                Ok(Value::Double(val % rhs))
            }
        }
        _ => panic!("value should support mod"),
    }
}

fn eval_binop_mul(lhs_val: Value, rhs_val: Value) -> Value {
    match lhs_val {
        Value::BigInt(val) => {
            let rhs = rhs_val.unwrap_big_int();
            Value::BigInt(val * rhs)
        }
        Value::Int(val) => {
            let rhs = rhs_val.unwrap_int();
            Value::Int(val.wrapping_mul(rhs))
        }
        Value::Double(val) => {
            let rhs = rhs_val.unwrap_double();
            Value::Double(val * rhs)
        }
        _ => panic!("value should support mul"),
    }
}

fn eval_binop_orb(lhs_val: Value, rhs_val: Value) -> Value {
    match lhs_val {
        Value::BigInt(val) => {
            let rhs = rhs_val.unwrap_big_int();
            Value::BigInt(val | rhs)
        }
        Value::Int(val) => {
            let rhs = rhs_val.unwrap_int();
            Value::Int(val | rhs)
        }
        _ => panic!("value type does not support orb"),
    }
}

fn eval_binop_shl(lhs_val: Value, rhs_val: Value, rhs_span: PackageSpan) -> Result<Value, Error> {
    Ok(match lhs_val {
        Value::BigInt(val) => {
            let rhs = rhs_val.unwrap_int();
            if rhs > 0 {
                Value::BigInt(val << rhs)
            } else {
                Value::BigInt(val >> rhs.abs())
            }
        }
        Value::Int(val) => {
            let rhs = rhs_val.unwrap_int();
            Value::Int(if rhs > 0 {
                let shift: u32 = rhs.try_into().or(Err(Error::IntTooLarge(rhs, rhs_span)))?;
                val.checked_shl(shift)
                    .ok_or(Error::IntTooLarge(rhs, rhs_span))?
            } else {
                let shift: u32 = rhs
                    .checked_neg()
                    .ok_or(Error::IntTooLarge(rhs, rhs_span))?
                    .try_into()
                    .or(Err(Error::IntTooLarge(rhs, rhs_span)))?;
                val.checked_shr(shift)
                    .ok_or(Error::IntTooLarge(rhs, rhs_span))?
            })
        }
        _ => panic!("value should support shl"),
    })
}

fn eval_binop_shr(lhs_val: Value, rhs_val: Value, rhs_span: PackageSpan) -> Result<Value, Error> {
    Ok(match lhs_val {
        Value::BigInt(val) => {
            let rhs = rhs_val.unwrap_int();
            if rhs > 0 {
                Value::BigInt(val >> rhs)
            } else {
                Value::BigInt(val << rhs.abs())
            }
        }
        Value::Int(val) => {
            let rhs = rhs_val.unwrap_int();
            Value::Int(if rhs > 0 {
                let shift: u32 = rhs.try_into().or(Err(Error::IntTooLarge(rhs, rhs_span)))?;
                val.checked_shr(shift)
                    .ok_or(Error::IntTooLarge(rhs, rhs_span))?
            } else {
                let shift: u32 = rhs
                    .checked_neg()
                    .ok_or(Error::IntTooLarge(rhs, rhs_span))?
                    .try_into()
                    .or(Err(Error::IntTooLarge(rhs, rhs_span)))?;
                val.checked_shl(shift)
                    .ok_or(Error::IntTooLarge(rhs, rhs_span))?
            })
        }
        _ => panic!("value should support shr"),
    })
}

fn eval_binop_sub(lhs_val: Value, rhs_val: Value) -> Value {
    match lhs_val {
        Value::BigInt(val) => {
            let rhs = rhs_val.unwrap_big_int();
            Value::BigInt(val - rhs)
        }
        Value::Double(val) => {
            let rhs = rhs_val.unwrap_double();
            Value::Double(val - rhs)
        }
        Value::Int(val) => {
            let rhs = rhs_val.unwrap_int();
            Value::Int(val.wrapping_sub(rhs))
        }
        _ => panic!("value is not subtractable"),
    }
}

fn eval_binop_xorb(lhs_val: Value, rhs_val: Value) -> Value {
    match lhs_val {
        Value::BigInt(val) => {
            let rhs = rhs_val.unwrap_big_int();
            Value::BigInt(val ^ rhs)
        }
        Value::Int(val) => {
            let rhs = rhs_val.unwrap_int();
            Value::Int(val ^ rhs)
        }
        _ => panic!("value type does not support xorb"),
    }
}

fn update_functor_app(functor: Functor, app: FunctorApp) -> FunctorApp {
    match functor {
        Functor::Adj => FunctorApp {
            adjoint: !app.adjoint,
            controlled: app.controlled,
        },
        Functor::Ctl => FunctorApp {
            adjoint: app.adjoint,
            controlled: app.controlled + 1,
        },
    }
}

fn follow_field_path(mut value: Value, path: &[usize]) -> Option<Value> {
    for &index in path {
        let Value::Tuple(items) = value else {
            return None;
        };
        value = items[index].clone();
    }
    Some(value)
}

fn update_field_path(record: &Value, path: &[usize], replace: &Value) -> Option<Value> {
    match (record, path) {
        (_, []) => Some(replace.clone()),
        (Value::Tuple(items), &[next_index, ..]) if next_index < items.len() => {
            let update = |(index, item)| {
                if index == next_index {
                    update_field_path(item, &path[1..], replace)
                } else {
                    Some(item.clone())
                }
            };

            let items: Option<_> = items.iter().enumerate().map(update).collect();
            Some(Value::Tuple(items?))
        }
        _ => None,
    }
}

fn is_updatable_in_place(env: &Env, expr: &Expr) -> bool {
    match &expr.kind {
        ExprKind::Var(Res::Local(id), _) => match env.get(*id) {
            Some(var) if var.is_mutable() => match &var.value {
                Value::Array(var) => Rc::weak_count(var) + Rc::strong_count(var) == 1,
                _ => false,
            },
            _ => false,
        },
        _ => false,
    }
}<|MERGE_RESOLUTION|>--- conflicted
+++ resolved
@@ -103,11 +103,7 @@
 
     #[error("Result comparison is unsupported for this backend")]
     #[diagnostic(code("Qsc.Eval.ResultComparisonUnsupported"))]
-<<<<<<< HEAD
-    ResultComparisonUnsupported(#[label("cannot compare result")] PackageSpan),
-=======
     ResultComparisonUnsupported(#[label("cannot compare to result")] PackageSpan),
->>>>>>> 720789b3
 
     #[error("name is not bound")]
     #[diagnostic(code("Qsc.Eval.UnboundName"))]
@@ -1036,24 +1032,7 @@
             BinOp::Lte => self.eval_binop_simple(eval_binop_lte),
             BinOp::Mod => self.eval_binop_with_error(span, eval_binop_mod)?,
             BinOp::Mul => self.eval_binop_simple(eval_binop_mul),
-<<<<<<< HEAD
-            BinOp::Neq => {
-                let rhs_val = self.pop_val();
-                let lhs_val = self.pop_val();
-                if let Value::Result(val::Result::Id(_)) = rhs_val {
-                    // Comparison of result ids is nonsensical, so we prevent it.
-                    // This code path is reachable for the circuit builder backend
-                    // since we don't currently do runtime capability analysis
-                    // to prevent executing programs that do result comparisons.
-                    return Err(Error::ResultComparisonUnsupported(
-                        self.to_global_span(span),
-                    ));
-                }
-                self.push_val(Value::Bool(lhs_val != rhs_val));
-            }
-=======
             BinOp::Neq => self.eval_binop_with_error(span, eval_binop_neq)?,
->>>>>>> 720789b3
             BinOp::OrB => self.eval_binop_simple(eval_binop_orb),
             BinOp::OrL => {
                 if self.pop_val().unwrap_bool() {
@@ -1740,8 +1719,6 @@
     }
 }
 
-<<<<<<< HEAD
-=======
 fn eval_binop_neq(lhs_val: Value, rhs_val: Value, rhs_span: PackageSpan) -> Result<Value, Error> {
     match (lhs_val, rhs_val) {
         (Value::Result(val::Result::Id(_)), _) | (_, Value::Result(val::Result::Id(_))) => {
@@ -1755,7 +1732,6 @@
     }
 }
 
->>>>>>> 720789b3
 fn eval_binop_add(lhs_val: Value, rhs_val: Value) -> Value {
     match lhs_val {
         Value::Array(arr) => {
