// Copyright (c) Microsoft Corporation.
// Licensed under the MIT License.

mod debug;

#[cfg(test)]
mod tests;

#[cfg(test)]
mod debugger_tests;

#[cfg(test)]
mod circuit_tests;

use crate::{
    error::{self, WithStack},
    incremental::Compiler,
    location::Location,
};
use debug::format_call_stack;
use miette::Diagnostic;
use num_bigint::BigUint;
use num_complex::Complex;
use qsc_circuit::{
<<<<<<< HEAD
    operations::{operation_circuit_entry_expr, OperationInfo},
    Builder as CircuitBuilder, Circuit, Config as CircuitConfig,
=======
    operations::entry_expr_for_qubit_operation, Builder as CircuitBuilder, Circuit,
    Config as CircuitConfig,
>>>>>>> 720789b3
};
use qsc_codegen::qir_base::BaseProfSim;
use qsc_data_structures::{
    language_features::LanguageFeatures,
    line_column::{Encoding, Range},
    span::Span,
};
use qsc_eval::{
    backend::{Backend, Chain as BackendChain, SparseSim},
    debug::{map_fir_package_to_hir, map_hir_package_to_fir},
    output::Receiver,
    val, Env, EvalId, State, VariableInfo,
};
pub use qsc_eval::{
    debug::Frame,
    output::{self, GenericReceiver},
    val::Result,
    val::Value,
    StepAction, StepResult,
};
use qsc_fir::fir::{self, Global, PackageStoreLookup};
use qsc_fir::{
    fir::{Block, BlockId, Expr, ExprId, Package, PackageId, Pat, PatId, Stmt, StmtId},
    visit::{self, Visitor},
};
use qsc_frontend::{
    compile::{CompileUnit, PackageStore, RuntimeCapabilityFlags, Source, SourceMap},
    error::WithSource,
};
use qsc_passes::PackageType;
use rustc_hash::FxHashSet;
use thiserror::Error;

impl Error {
    #[must_use]
    pub fn stack_trace(&self) -> &Option<String> {
        match &self {
            Error::Eval(err) => err.stack_trace(),
            _ => &None,
        }
    }
}

#[derive(Clone, Debug, Diagnostic, Error)]
pub enum Error {
    #[error(transparent)]
    #[diagnostic(transparent)]
    Compile(#[from] crate::compile::Error),
    #[error(transparent)]
    #[diagnostic(transparent)]
    Pass(#[from] WithSource<qsc_passes::Error>),
    #[error("runtime error")]
    #[diagnostic(transparent)]
    Eval(#[from] WithStack<WithSource<qsc_eval::Error>>),
    #[error("entry point not found")]
    #[diagnostic(code("Qsc.Interpret.NoEntryPoint"))]
    NoEntryPoint,
    #[error("unsupported runtime capabilities for code generation")]
    #[diagnostic(code("Qsc.Interpret.UnsupportedRuntimeCapabilities"))]
    UnsupportedRuntimeCapabilities,
<<<<<<< HEAD
    #[error("cannot generate circuit for an internal item")]
    #[diagnostic(code("Qsc.Interpret.NoCircuitForInternal"))]
    #[diagnostic(help("remove the internal keyword to generate a circuit for this callable"))]
    NoCircuitForInternal,
=======
    #[error("expression does not evaluate to an operation that takes qubits")]
    #[diagnostic(code("Qsc.Interpret.NoCircuitForOperation"))]
    #[diagnostic(help(
        "provide the name of a callable or a lambda expression that only takes qubits"
    ))]
    NoCircuitForOperation,
>>>>>>> 720789b3
}

/// A Q# interpreter.
pub struct Interpreter {
    /// The incremental Q# compiler.
    compiler: Compiler,
    /// The runtime capabilities used for compilation.
    capabilities: RuntimeCapabilityFlags,
    /// The number of lines that have so far been compiled.
    /// This field is used to generate a unique label
    /// for each line evaluated with `eval_fragments`.
    lines: u32,
    // The FIR store
    fir_store: fir::PackageStore,
    /// FIR lowerer
    lowerer: qsc_eval::lower::Lowerer,
    /// The ID of the current package.
    /// This ID is valid both for the FIR store and the `PackageStore`.
    package: PackageId,
    /// The ID of the source package. The source package
    /// is made up of the initial sources passed in when creating the interpreter.
    /// This ID is valid both for the FIR store and the `PackageStore`.
    source_package: PackageId,
    /// The default simulator backend.
    sim: BackendChain<SparseSim, CircuitBuilder>,
    /// The quantum seed, if any. This is cached here so that it can be used in calls to
    /// `run_internal` which use a passed instance of the simulator instead of the one above.
    quantum_seed: Option<u64>,
    /// The classical seed, if any. This needs to be passed to the evaluator for use in intrinsic
    /// calls that produce classical random numbers.
    classical_seed: Option<u64>,
    /// The evaluator environment.
    env: Env,
}

pub type InterpretResult = std::result::Result<Value, Vec<Error>>;

impl Interpreter {
    /// Creates a new incremental compiler, compiling the passed in sources.
    /// # Errors
    /// If compiling the sources fails, compiler errors are returned.
    pub fn new(
        std: bool,
        sources: SourceMap,
        package_type: PackageType,
        capabilities: RuntimeCapabilityFlags,
        language_features: LanguageFeatures,
    ) -> std::result::Result<Self, Vec<Error>> {
        let mut lowerer = qsc_eval::lower::Lowerer::new();
        let mut fir_store = fir::PackageStore::new();

        let compiler = Compiler::new(std, sources, package_type, capabilities, language_features)
            .map_err(into_errors)?;

        for (id, unit) in compiler.package_store() {
            fir_store.insert(
                map_hir_package_to_fir(id),
                lowerer.lower_package(&unit.package),
            );
        }

        let source_package_id = compiler.source_package_id();
        let package_id = compiler.package_id();

        Ok(Self {
            compiler,
            lines: 0,
            capabilities,
            fir_store,
            lowerer,
            env: Env::default(),
            sim: BackendChain::new(
                SparseSim::new(),
                CircuitBuilder::new(CircuitConfig {
<<<<<<< HEAD
                    no_qubit_reuse: capabilities.is_empty(),
=======
                    // When using in conjunction with the simulator,
                    // the circuit builder should *not* perform base profile
                    // decompositions, in order to match the simulator's behavior.
                    //
                    // Note that conditional compilation (e.g. @Config(Base) attributes)
                    // will still respect the selected profile. This also
                    // matches the behavior of the simulator.
                    base_profile: false,
>>>>>>> 720789b3
                }),
            ),
            quantum_seed: None,
            classical_seed: None,
            package: map_hir_package_to_fir(package_id),
            source_package: map_hir_package_to_fir(source_package_id),
        })
    }

    pub fn set_quantum_seed(&mut self, seed: Option<u64>) {
        self.quantum_seed = seed;
        self.sim.set_seed(seed);
    }

    pub fn set_classical_seed(&mut self, seed: Option<u64>) {
        self.classical_seed = seed;
    }
    /// Executes the entry expression until the end of execution.
    /// # Errors
    /// Returns a vector of errors if evaluating the entry point fails.
    pub fn eval_entry(
        &mut self,
        receiver: &mut impl Receiver,
    ) -> std::result::Result<Value, Vec<Error>> {
        let expr = self.get_entry_expr()?;
        eval(
            self.source_package,
            self.classical_seed,
            expr.into(),
            self.compiler.package_store(),
            &self.fir_store,
            &mut Env::default(),
            &mut self.sim,
            receiver,
        )
    }

    /// Executes the entry expression until the end of execution, using the given simulator backend
    /// and a new instance of the environment.
    pub fn eval_entry_with_sim(
        &mut self,
        sim: &mut impl Backend<ResultType = impl Into<val::Result>>,
        receiver: &mut impl Receiver,
    ) -> std::result::Result<Value, Vec<Error>> {
        let expr = self.get_entry_expr()?;
        if self.quantum_seed.is_some() {
            sim.set_seed(self.quantum_seed);
        }
        eval(
            self.source_package,
            self.classical_seed,
            expr.into(),
            self.compiler.package_store(),
            &self.fir_store,
            &mut Env::default(),
            sim,
            receiver,
        )
    }

    fn get_entry_expr(&self) -> std::result::Result<ExprId, Vec<Error>> {
        let unit = self.fir_store.get(self.source_package);
        if let Some(entry) = unit.entry {
            return Ok(entry);
        };
        Err(vec![Error::NoEntryPoint])
    }

    /// # Errors
    /// If the parsing of the fragments fails, an error is returned.
    /// If the compilation of the fragments fails, an error is returned.
    /// If there is a runtime error when interpreting the fragments, an error is returned.
    pub fn eval_fragments(
        &mut self,
        receiver: &mut impl Receiver,
        fragments: &str,
    ) -> InterpretResult {
        let label = self.next_line_label();

        let increment = self
            .compiler
            .compile_fragments_fail_fast(&label, fragments)
            .map_err(into_errors)?;

        let stmts = self.lower(&increment);

        // Updating the compiler state with the new AST/HIR nodes
        // is not necessary for the interpreter to function, as all
        // the state required for evaluation already exists in the
        // FIR store. It could potentially save some memory
        // *not* to do hold on to the AST/HIR, but it is done
        // here to keep the package stores consistent.
        self.compiler.update(increment);

        let mut result = Value::unit();

        for stmt_id in stmts {
            result = eval(
                self.package,
                self.classical_seed,
                stmt_id.into(),
                self.compiler.package_store(),
                &self.fir_store,
                &mut self.env,
                &mut self.sim,
                receiver,
            )?;
        }

        Ok(result)
    }

    /// Runs the given entry expression on a new instance of the environment and simulator,
    /// but using the current compilation.
    pub fn run(
        &mut self,
        receiver: &mut impl Receiver,
        expr: &str,
    ) -> std::result::Result<InterpretResult, Vec<Error>> {
        self.run_with_sim(&mut SparseSim::new(), receiver, expr)
    }

    /// Gets the current quantum state of the simulator.
    pub fn get_quantum_state(&mut self) -> (Vec<(BigUint, Complex<f64>)>, usize) {
        self.sim.capture_quantum_state()
    }

<<<<<<< HEAD
=======
    /// Get the current circuit representation of the program.
>>>>>>> 720789b3
    pub fn get_circuit(&self) -> Circuit {
        self.sim.chained.snapshot()
    }

    /// Performs QIR codegen using the given entry expression on a new instance of the environment
    /// and simulator but using the current compilation.
    pub fn qirgen(&mut self, expr: &str) -> std::result::Result<String, Vec<Error>> {
        if self.capabilities != RuntimeCapabilityFlags::empty() {
            return Err(vec![Error::UnsupportedRuntimeCapabilities]);
        }

        let mut sim = BaseProfSim::new();
        let mut stdout = std::io::sink();
        let mut out = GenericReceiver::new(&mut stdout);

        let val = self.run_with_sim(&mut sim, &mut out, expr)??;

        Ok(sim.finish(&val))
    }

<<<<<<< HEAD
    pub fn circuit(&mut self, args: CircuitArgs) -> std::result::Result<Circuit, Vec<Error>> {
        let expr = match args {
            CircuitArgs::Operation(args) => {
                if args.internal {
                    return Err(vec![Error::NoCircuitForInternal]);
                }
                Some(operation_circuit_entry_expr(&args))
            }
            CircuitArgs::EntryExpr(expr) => Some(expr),
            CircuitArgs::EntryPoint => None,
        };

        let no_qubit_reuse = self.capabilities.is_empty();

        let mut sink = std::io::sink();
        let mut out = GenericReceiver::new(&mut sink);

        let mut sim = CircuitBuilder::new(CircuitConfig { no_qubit_reuse });

        let val = if let Some(expr) = expr {
            self.run_with_sim(&mut sim, &mut out, &expr)?
=======
    /// Generates a circuit representation for the program.
    ///
    /// `entry` can be the current entrypoint, an entry expression, or any operation
    /// that takes qubits.
    ///
    /// An operation can be specified by its name or a lambda expression that only takes qubits.
    /// e.g. `Sample.Main` , `qs => H(qs[0])`
    pub fn circuit(
        &mut self,
        entry: CircuitEntryPoint,
    ) -> std::result::Result<Circuit, Vec<Error>> {
        let mut sink = std::io::sink();
        let mut out = GenericReceiver::new(&mut sink);
        let mut sim = CircuitBuilder::new(CircuitConfig {
            base_profile: self.capabilities.is_empty(),
        });

        let entry_expr = match entry {
            CircuitEntryPoint::Operation(operation_expr) => {
                // To determine whether the passed in expression is a valid callable name
                // or lambda, we evaluate it and inspect the runtime value.
                let maybe_operation = self.eval_fragments(&mut out, &operation_expr)?;

                let maybe_invoke_expr = match maybe_operation {
                    Value::Closure(_, item_id, functor_app)
                    | Value::Global(item_id, functor_app) => {
                        // Controlled operations are not supported at the moment.
                        if functor_app.controlled > 0 {
                            return Err(vec![Error::NoCircuitForOperation]);
                        }

                        // Find the item in the HIR
                        let package = map_fir_package_to_hir(item_id.package);
                        let local_item_id =
                            crate::hir::LocalItemId::from(usize::from(item_id.item));
                        let package_store = self.compiler.package_store();

                        let item = package_store
                            .get(package)
                            .and_then(|unit| unit.package.items.get(local_item_id));

                        // Generate the entry expression to invoke the operation.
                        // Will return `None` if item is not a valid callable that takes qubits.
                        item.and_then(|item| entry_expr_for_qubit_operation(item, &operation_expr))
                    }
                    _ => {
                        return Err(vec![Error::NoCircuitForOperation]);
                    }
                };

                if maybe_invoke_expr.is_none() {
                    return Err(vec![Error::NoCircuitForOperation]);
                }
                maybe_invoke_expr
            }
            CircuitEntryPoint::EntryExpr(expr) => Some(expr),
            CircuitEntryPoint::EntryPoint => None,
        };

        let val = if let Some(entry_expr) = entry_expr {
            self.run_with_sim(&mut sim, &mut out, &entry_expr)?
>>>>>>> 720789b3
        } else {
            self.eval_entry_with_sim(&mut sim, &mut out)
        }?;

        Ok(sim.finish(&val))
    }

    /// Runs the given entry expression on the given simulator with a new instance of the environment
    /// but using the current compilation.
    pub fn run_with_sim(
        &mut self,
        sim: &mut impl Backend<ResultType = impl Into<val::Result>>,
        receiver: &mut impl Receiver,
        expr: &str,
    ) -> std::result::Result<InterpretResult, Vec<Error>> {
        let expr_id = self.compile_entry_expr(expr)?;

        if self.quantum_seed.is_some() {
            sim.set_seed(self.quantum_seed);
        }

        Ok(eval(
            self.package,
            self.classical_seed,
            expr_id.into(),
            self.compiler.package_store(),
            &self.fir_store,
            &mut Env::default(),
            sim,
            receiver,
        ))
    }

    fn compile_entry_expr(&mut self, expr: &str) -> std::result::Result<ExprId, Vec<Error>> {
        let increment = self
            .compiler
            .compile_entry_expr(expr)
            .map_err(into_errors)?;

        // `lower` will update the entry expression in the FIR store,
        // and it will always return an empty list of statements.
        let _ = self.lower(&increment);

        // The AST and HIR packages in `increment` only contain an entry
        // expression and no statements. The HIR *can* contain items if the entry
        // expression defined any items.
        assert!(increment.hir.stmts.is_empty());
        assert!(increment.ast.package.nodes.is_empty());

        // Updating the compiler state with the new AST/HIR nodes
        // is not necessary for the interpreter to function, as all
        // the state required for evaluation already exists in the
        // FIR store. It could potentially save some memory
        // *not* to do hold on to the AST/HIR, but it is done
        // here to keep the package stores consistent.
        self.compiler.update(increment);

        let unit = self.fir_store.get(self.package);
        let entry = unit.entry.expect("package should have an entry expression");

        Ok(entry)
    }

    fn lower(&mut self, unit_addition: &qsc_frontend::incremental::Increment) -> Vec<StmtId> {
        let fir_package = self.fir_store.get_mut(self.package);
        self.lowerer
            .lower_and_update_package(fir_package, &unit_addition.hir)
    }

    fn next_line_label(&mut self) -> String {
        let label = format!("line_{}", self.lines);
        self.lines += 1;
        label
    }
}

<<<<<<< HEAD
pub enum CircuitArgs {
    Operation(OperationInfo),
    EntryExpr(String),
=======
/// Describes the entry point for circuit generation.
pub enum CircuitEntryPoint {
    /// An operation. This must be an callable name or a lambda
    /// expression that only takes qubits as arguments.
    /// The callable name must be visible in the current package.
    Operation(String),
    /// An explicitly provided entry expression.
    EntryExpr(String),
    /// The entry point for the current package.
>>>>>>> 720789b3
    EntryPoint,
}

/// A debugger that enables step-by-step evaluation of code
/// and inspecting state in the interpreter.
pub struct Debugger {
    interpreter: Interpreter,
    /// The encoding (utf-8 or utf-16) used for character offsets
    /// in line/character positions returned by the Interpreter.
    position_encoding: Encoding,
    /// The current state of the evaluator.
    state: State,
}

impl Debugger {
    pub fn new(
        sources: SourceMap,
        capabilities: RuntimeCapabilityFlags,
        position_encoding: Encoding,
        language_features: LanguageFeatures,
    ) -> std::result::Result<Self, Vec<Error>> {
        let interpreter = Interpreter::new(
            true,
            sources,
            PackageType::Exe,
            capabilities,
            language_features,
        )?;
        let source_package_id = interpreter.source_package;
        Ok(Self {
            interpreter,
            position_encoding,
            state: State::new(source_package_id, None),
        })
    }

    /// Loads the entry expression to the top of the evaluation stack.
    /// This is needed for debugging so that when begging to debug with
    /// a step action the system is already in the correct state.
    /// # Errors
    /// Returns a vector of errors if loading the entry point fails.
    pub fn set_entry(&mut self) -> std::result::Result<(), Vec<Error>> {
        let expr = self.interpreter.get_entry_expr()?;
        qsc_eval::eval_push_expr(&mut self.state, expr);
        Ok(())
    }

    /// Resumes execution with specified `StepAction`.
    /// # Errors
    /// Returns a vector of errors if evaluating the entry point fails.
    pub fn eval_step(
        &mut self,
        receiver: &mut impl Receiver,
        breakpoints: &[StmtId],
        step: StepAction,
    ) -> std::result::Result<StepResult, Vec<Error>> {
        self.state
            .eval(
                &self.interpreter.fir_store,
                &mut self.interpreter.env,
                &mut self.interpreter.sim,
                receiver,
                breakpoints,
                step,
            )
            .map_err(|(error, call_stack)| {
                eval_error(
                    self.interpreter.compiler.package_store(),
                    &self.interpreter.fir_store,
                    call_stack,
                    error,
                )
            })
    }

    #[must_use]
    pub fn get_stack_frames(&self) -> Vec<StackFrame> {
        let frames = self.state.get_stack_frames();
        let stack_frames = frames
            .iter()
            .map(|frame| {
                let callable = self
                    .interpreter
                    .fir_store
                    .get_global(frame.id)
                    .expect("frame should exist");
                let functor = format!("{}", frame.functor);
                let name = match callable {
                    Global::Callable(decl) => decl.name.name.to_string(),
                    Global::Udt => "udt".into(),
                };

                StackFrame {
                    name,
                    functor,
                    location: Location::from(
                        frame.span,
                        map_fir_package_to_hir(frame.id.package),
                        self.interpreter.compiler.package_store(),
                        map_fir_package_to_hir(self.interpreter.source_package),
                        self.position_encoding,
                    ),
                }
            })
            .collect();
        stack_frames
    }

    pub fn capture_quantum_state(&mut self) -> (Vec<(BigUint, Complex<f64>)>, usize) {
        self.interpreter.sim.capture_quantum_state()
    }

    pub fn circuit(&self) -> Circuit {
        self.interpreter.get_circuit()
    }

    #[must_use]
    pub fn get_breakpoints(&self, path: &str) -> Vec<BreakpointSpan> {
        let unit = self.source_package();

        if let Some(source) = unit.sources.find_by_name(path) {
            let package = self
                .interpreter
                .fir_store
                .get(self.interpreter.source_package);
            let mut collector = BreakpointCollector::new(
                &unit.sources,
                source.offset,
                package,
                self.position_encoding,
            );
            collector.visit_package(package);
            let mut spans: Vec<_> = collector.statements.into_iter().collect();

            // Sort by start position (line first, column next)
            spans.sort_by_key(|s| (s.range.start.line, s.range.start.column));
            spans
        } else {
            Vec::new()
        }
    }

    #[must_use]
    pub fn get_locals(&self) -> Vec<VariableInfo> {
        self.interpreter
            .env
            .get_variables_in_top_frame()
            .into_iter()
            .filter(|v| !v.name.starts_with('@'))
            .collect()
    }

    fn source_package(&self) -> &CompileUnit {
        self.interpreter
            .compiler
            .package_store()
            .get(map_fir_package_to_hir(self.interpreter.source_package))
            .expect("Could not load package")
    }
}

/// Wrapper function for `qsc_eval::eval` that handles error conversion.
#[allow(clippy::too_many_arguments)]
fn eval(
    package: PackageId,
    classical_seed: Option<u64>,
    id: EvalId,
    package_store: &PackageStore,
    fir_store: &fir::PackageStore,
    env: &mut Env,
    sim: &mut impl Backend<ResultType = impl Into<val::Result>>,
    receiver: &mut impl Receiver,
) -> InterpretResult {
    qsc_eval::eval(package, classical_seed, id, fir_store, env, sim, receiver)
        .map_err(|(error, call_stack)| eval_error(package_store, fir_store, call_stack, error))
}

/// Represents a stack frame for debugging.
pub struct StackFrame {
    /// The name of the callable.
    pub name: String,
    /// The functor of the callable.
    pub functor: String,
    /// The source location of the call site.
    pub location: Location,
}

#[derive(Clone, Copy, Debug, Eq, Hash, PartialEq)]
pub struct BreakpointSpan {
    /// The id of the statement representing the breakpoint location.
    pub id: u32,
    /// The source range of the call site.
    pub range: Range,
}

struct BreakpointCollector<'a> {
    statements: FxHashSet<BreakpointSpan>,
    sources: &'a SourceMap,
    offset: u32,
    package: &'a Package,
    position_encoding: Encoding,
}

impl<'a> BreakpointCollector<'a> {
    fn new(
        sources: &'a SourceMap,
        offset: u32,
        package: &'a Package,
        position_encoding: Encoding,
    ) -> Self {
        Self {
            statements: FxHashSet::default(),
            sources,
            offset,
            package,
            position_encoding,
        }
    }

    fn get_source(&self, offset: u32) -> &Source {
        self.sources
            .find_by_offset(offset)
            .expect("Couldn't find source file")
    }

    fn add_stmt(&mut self, stmt: &qsc_fir::fir::Stmt) {
        let source: &Source = self.get_source(stmt.span.lo);
        if source.offset == self.offset {
            let span = stmt.span - source.offset;
            if span != Span::default() {
                let bps = BreakpointSpan {
                    id: stmt.id.into(),
                    range: Range::from_span(self.position_encoding, &source.contents, &span),
                };
                self.statements.insert(bps);
            }
        }
    }
}

impl<'a> Visitor<'a> for BreakpointCollector<'a> {
    fn visit_stmt(&mut self, stmt: StmtId) {
        let stmt_res = self.get_stmt(stmt);
        match stmt_res.kind {
            qsc_fir::fir::StmtKind::Expr(expr) | qsc_fir::fir::StmtKind::Local(_, _, expr) => {
                self.add_stmt(stmt_res);
                visit::walk_expr(self, expr);
            }
            qsc_fir::fir::StmtKind::Item(_) | qsc_fir::fir::StmtKind::Semi(_) => {
                self.add_stmt(stmt_res);
            }
        };
    }

    fn get_block(&self, id: BlockId) -> &'a Block {
        self.package
            .blocks
            .get(id)
            .expect("couldn't find block in FIR")
    }

    fn get_expr(&self, id: ExprId) -> &'a Expr {
        self.package
            .exprs
            .get(id)
            .expect("couldn't find expr in FIR")
    }

    fn get_pat(&self, id: PatId) -> &'a Pat {
        self.package.pats.get(id).expect("couldn't find pat in FIR")
    }

    fn get_stmt(&self, id: StmtId) -> &'a Stmt {
        self.package
            .stmts
            .get(id)
            .expect("couldn't find stmt in FIR")
    }
}

fn eval_error(
    package_store: &PackageStore,
    fir_store: &fir::PackageStore,
    call_stack: Vec<Frame>,
    error: qsc_eval::Error,
) -> Vec<Error> {
    let stack_trace = if call_stack.is_empty() {
        None
    } else {
        Some(format_call_stack(
            package_store,
            fir_store,
            call_stack,
            &error,
        ))
    };

    vec![error::from_eval(error, package_store, stack_trace).into()]
}

fn into_errors(errors: Vec<crate::compile::Error>) -> Vec<Error> {
    errors
        .into_iter()
        .map(|error| Error::Compile(error.into_with_source()))
        .collect::<Vec<_>>()
}<|MERGE_RESOLUTION|>--- conflicted
+++ resolved
@@ -22,13 +22,8 @@
 use num_bigint::BigUint;
 use num_complex::Complex;
 use qsc_circuit::{
-<<<<<<< HEAD
-    operations::{operation_circuit_entry_expr, OperationInfo},
-    Builder as CircuitBuilder, Circuit, Config as CircuitConfig,
-=======
     operations::entry_expr_for_qubit_operation, Builder as CircuitBuilder, Circuit,
     Config as CircuitConfig,
->>>>>>> 720789b3
 };
 use qsc_codegen::qir_base::BaseProfSim;
 use qsc_data_structures::{
@@ -89,19 +84,12 @@
     #[error("unsupported runtime capabilities for code generation")]
     #[diagnostic(code("Qsc.Interpret.UnsupportedRuntimeCapabilities"))]
     UnsupportedRuntimeCapabilities,
-<<<<<<< HEAD
-    #[error("cannot generate circuit for an internal item")]
-    #[diagnostic(code("Qsc.Interpret.NoCircuitForInternal"))]
-    #[diagnostic(help("remove the internal keyword to generate a circuit for this callable"))]
-    NoCircuitForInternal,
-=======
     #[error("expression does not evaluate to an operation that takes qubits")]
     #[diagnostic(code("Qsc.Interpret.NoCircuitForOperation"))]
     #[diagnostic(help(
         "provide the name of a callable or a lambda expression that only takes qubits"
     ))]
     NoCircuitForOperation,
->>>>>>> 720789b3
 }
 
 /// A Q# interpreter.
@@ -176,9 +164,6 @@
             sim: BackendChain::new(
                 SparseSim::new(),
                 CircuitBuilder::new(CircuitConfig {
-<<<<<<< HEAD
-                    no_qubit_reuse: capabilities.is_empty(),
-=======
                     // When using in conjunction with the simulator,
                     // the circuit builder should *not* perform base profile
                     // decompositions, in order to match the simulator's behavior.
@@ -187,7 +172,6 @@
                     // will still respect the selected profile. This also
                     // matches the behavior of the simulator.
                     base_profile: false,
->>>>>>> 720789b3
                 }),
             ),
             quantum_seed: None,
@@ -315,10 +299,7 @@
         self.sim.capture_quantum_state()
     }
 
-<<<<<<< HEAD
-=======
     /// Get the current circuit representation of the program.
->>>>>>> 720789b3
     pub fn get_circuit(&self) -> Circuit {
         self.sim.chained.snapshot()
     }
@@ -339,29 +320,6 @@
         Ok(sim.finish(&val))
     }
 
-<<<<<<< HEAD
-    pub fn circuit(&mut self, args: CircuitArgs) -> std::result::Result<Circuit, Vec<Error>> {
-        let expr = match args {
-            CircuitArgs::Operation(args) => {
-                if args.internal {
-                    return Err(vec![Error::NoCircuitForInternal]);
-                }
-                Some(operation_circuit_entry_expr(&args))
-            }
-            CircuitArgs::EntryExpr(expr) => Some(expr),
-            CircuitArgs::EntryPoint => None,
-        };
-
-        let no_qubit_reuse = self.capabilities.is_empty();
-
-        let mut sink = std::io::sink();
-        let mut out = GenericReceiver::new(&mut sink);
-
-        let mut sim = CircuitBuilder::new(CircuitConfig { no_qubit_reuse });
-
-        let val = if let Some(expr) = expr {
-            self.run_with_sim(&mut sim, &mut out, &expr)?
-=======
     /// Generates a circuit representation for the program.
     ///
     /// `entry` can be the current entrypoint, an entry expression, or any operation
@@ -423,7 +381,6 @@
 
         let val = if let Some(entry_expr) = entry_expr {
             self.run_with_sim(&mut sim, &mut out, &entry_expr)?
->>>>>>> 720789b3
         } else {
             self.eval_entry_with_sim(&mut sim, &mut out)
         }?;
@@ -500,11 +457,6 @@
     }
 }
 
-<<<<<<< HEAD
-pub enum CircuitArgs {
-    Operation(OperationInfo),
-    EntryExpr(String),
-=======
 /// Describes the entry point for circuit generation.
 pub enum CircuitEntryPoint {
     /// An operation. This must be an callable name or a lambda
@@ -514,7 +466,6 @@
     /// An explicitly provided entry expression.
     EntryExpr(String),
     /// The entry point for the current package.
->>>>>>> 720789b3
     EntryPoint,
 }
 
