--- conflicted
+++ resolved
@@ -449,11 +449,6 @@
     fn get_expr(&self, id: StoreExprId) -> &Expr;
     /// Gets a global.
     fn get_global(&self, id: StoreItemId) -> Option<Global>;
-<<<<<<< HEAD
-    /// Gets an item.
-    fn get_item(&self, id: StoreItemId) -> &Item;
-=======
->>>>>>> 5d2b4dbb
     /// Gets a pat.
     fn get_pat(&self, id: StorePatId) -> &Pat;
     /// Gets a statement.
@@ -482,15 +477,6 @@
             .and_then(|package| package.get_global(id.item))
     }
 
-<<<<<<< HEAD
-    fn get_item(&self, id: StoreItemId) -> &Item {
-        self.get(id.package)
-            .expect("Package not found")
-            .get_item(id.item)
-    }
-
-=======
->>>>>>> 5d2b4dbb
     fn get_pat(&self, id: StorePatId) -> &Pat {
         self.get(id.package)
             .expect("Package not found")
@@ -523,10 +509,6 @@
     }
 
     /// Gets a package store iterator.
-<<<<<<< HEAD
-    #[allow(clippy::iter_not_returning_iterator)]
-=======
->>>>>>> 5d2b4dbb
     #[must_use]
     pub fn iter(&self) -> Iter<PackageId, Package> {
         self.0.iter()
