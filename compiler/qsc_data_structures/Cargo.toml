[package]
name = "qsc_data_structures"

version.workspace = true
authors.workspace = true
edition.workspace = true
homepage.workspace = true
license.workspace = true
repository.workspace = true

[dependencies]
miette = { workspace = true }
<<<<<<< HEAD
rustc-hash = { workspace = true }
=======
serde = { workspace = true }
bitflags = { workspace = true }

[dev-dependencies]
expect-test = { workspace = true }

[lints]
workspace = true

[lib]
doctest = false
>>>>>>> 1ba7077a
<|MERGE_RESOLUTION|>--- conflicted
+++ resolved
@@ -10,9 +10,7 @@
 
 [dependencies]
 miette = { workspace = true }
-<<<<<<< HEAD
 rustc-hash = { workspace = true }
-=======
 serde = { workspace = true }
 bitflags = { workspace = true }
 
@@ -23,5 +21,4 @@
 workspace = true
 
 [lib]
-doctest = false
->>>>>>> 1ba7077a
+doctest = false