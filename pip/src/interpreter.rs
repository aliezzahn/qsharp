--- conflicted
+++ resolved
@@ -22,11 +22,7 @@
     interpret::{
         self,
         output::{Error, Receiver},
-<<<<<<< HEAD
         CircuitEntryPoint, Value,
-=======
-        Circuit, Operation, Value,
->>>>>>> 4e4f0f84
     },
     project::{FileSystem, Manifest, ManifestDescriptor},
     target::Profile,
@@ -218,14 +214,10 @@
     }
 
     fn circuit(&mut self, py: Python, entry_expr: &str) -> PyResult<PyObject> {
-<<<<<<< HEAD
         match self
             .interpreter
             .circuit(CircuitEntryPoint::EntryExpr(entry_expr.into()))
         {
-=======
-        match self.interpreter.circuit(Some(entry_expr)) {
->>>>>>> 4e4f0f84
             Ok(circuit) => Ok(PyCircuit(circuit).into_py(py)),
             Err(errors) => Err(QSharpError::new_err(format_errors(errors))),
         }
