// Copyright (c) Microsoft Corporation.
// Licensed under the MIT License.

import {
  ILanguageService,
  getLanguageService,
  getLibrarySourceContent,
  loadWasmModule,
  log,
  qsharpLibraryUriScheme,
} from "qsharp-lang";
import * as vscode from "vscode";
import {
  isQsharpDocument,
  isQsharpNotebookCell,
  qsharpDocumentFilter,
} from "./common.js";
import { createCompletionItemProvider } from "./completion.js";
import { activateDebugger } from "./debugger/activate.js";
import { createDefinitionProvider } from "./definition.js";
import { startCheckingQSharp } from "./diagnostics.js";
import { createHoverProvider } from "./hover.js";
import {
  registerCreateNotebookCommand,
  registerQSharpNotebookHandlers,
} from "./notebook.js";
import { EventType, initTelemetry, sendTelemetryEvent } from "./telemetry.js";
import { initAzureWorkspaces } from "./azure/commands.js";
import { initCodegen } from "./qirGeneration.js";
import { activateTargetProfileStatusBarItem } from "./statusbar.js";
import { createSignatureHelpProvider } from "./signature.js";
import { createRenameProvider } from "./rename.js";
<<<<<<< HEAD
import { registerHistogramCommand } from "./webviewPanel.js";
=======
import { initFileSystem } from "./memfs.js";
>>>>>>> 3f919808

export async function activate(context: vscode.ExtensionContext) {
  initializeLogger();
  log.info("Q# extension activating.");
  initTelemetry(context);

  checkForOldQdk();

  context.subscriptions.push(
    vscode.workspace.registerTextDocumentContentProvider(
      qsharpLibraryUriScheme,
      new QsTextDocumentContentProvider()
    )
  );

  context.subscriptions.push(...activateTargetProfileStatusBarItem());

  context.subscriptions.push(
    ...(await activateLanguageService(context.extensionUri))
  );

  context.subscriptions.push(...registerQSharpNotebookHandlers());

  initAzureWorkspaces(context);
  initCodegen(context);
  activateDebugger(context);
  registerCreateNotebookCommand(context);
<<<<<<< HEAD
  registerHistogramCommand(context);
=======
  initFileSystem(context);
>>>>>>> 3f919808

  log.info("Q# extension activated.");
}

function initializeLogger() {
  const output = vscode.window.createOutputChannel("Q#", { log: true });

  // Override the global logger with functions that write to the output channel
  log.error = output.error;
  log.warn = output.warn;
  log.info = output.info;
  log.debug = output.debug;
  log.trace = output.trace;

  // The numerical log levels for VS Code and qsharp don't match.
  function mapLogLevel(logLevel: vscode.LogLevel) {
    switch (logLevel) {
      case vscode.LogLevel.Off:
        return "off";
      case vscode.LogLevel.Trace:
        return "trace";
      case vscode.LogLevel.Debug:
        return "debug";
      case vscode.LogLevel.Info:
        return "info";
      case vscode.LogLevel.Warning:
        return "warn";
      case vscode.LogLevel.Error:
        return "error";
    }
  }

  log.setLogLevel(mapLogLevel(output.logLevel));
  output.onDidChangeLogLevel((level) => {
    log.setLogLevel(mapLogLevel(level));
  });
}

function registerDocumentUpdateHandlers(languageService: ILanguageService) {
  vscode.workspace.textDocuments.forEach((document) => {
    updateIfQsharpDocument(document);
  });

  const subscriptions = [];
  subscriptions.push(
    vscode.workspace.onDidOpenTextDocument((document) => {
      updateIfQsharpDocument(document);
    })
  );

  subscriptions.push(
    vscode.workspace.onDidChangeTextDocument((evt) => {
      updateIfQsharpDocument(evt.document);
    })
  );

  subscriptions.push(
    vscode.workspace.onDidCloseTextDocument((document) => {
      if (isQsharpDocument(document) && !isQsharpNotebookCell(document)) {
        // Notebook cells don't currently support the language service.
        languageService.closeDocument(document.uri.toString());
      }
    })
  );

  function updateIfQsharpDocument(document: vscode.TextDocument) {
    if (isQsharpDocument(document) && !isQsharpNotebookCell(document)) {
      // Notebook cells don't currently support the language service.
      languageService.updateDocument(
        document.uri.toString(),
        document.version,
        document.getText()
      );
    }
  }

  return subscriptions;
}

async function activateLanguageService(extensionUri: vscode.Uri) {
  const subscriptions: vscode.Disposable[] = [];

  const languageService = await loadLanguageService(extensionUri);

  // diagnostics
  subscriptions.push(...startCheckingQSharp(languageService));

  // synchronize document contents
  subscriptions.push(...registerDocumentUpdateHandlers(languageService));

  // synchronize configuration
  subscriptions.push(registerConfigurationChangeHandlers(languageService));

  // completions
  subscriptions.push(
    vscode.languages.registerCompletionItemProvider(
      qsharpDocumentFilter,
      createCompletionItemProvider(languageService),
      "@" // for attribute completion
    )
  );

  // hover
  subscriptions.push(
    vscode.languages.registerHoverProvider(
      qsharpDocumentFilter,
      createHoverProvider(languageService)
    )
  );

  // go to def
  subscriptions.push(
    vscode.languages.registerDefinitionProvider(
      qsharpDocumentFilter,
      createDefinitionProvider(languageService)
    )
  );

  // signature help
  subscriptions.push(
    vscode.languages.registerSignatureHelpProvider(
      qsharpDocumentFilter,
      createSignatureHelpProvider(languageService),
      "(",
      ","
    )
  );

  // rename symbol
  subscriptions.push(
    vscode.languages.registerRenameProvider(
      qsharpDocumentFilter,
      createRenameProvider(languageService)
    )
  );

  return subscriptions;
}

async function updateLanguageServiceProfile(languageService: ILanguageService) {
  const targetProfile = vscode.workspace
    .getConfiguration("Q#")
    .get<string>("targetProfile", "full");

  switch (targetProfile) {
    case "base":
    case "full":
      break;
    default:
      log.warn(`Invalid value for target profile: ${targetProfile}`);
  }
  log.debug("Target profile set to: " + targetProfile);

  languageService.updateConfiguration({
    targetProfile: targetProfile as "base" | "full",
  });
}

async function loadLanguageService(baseUri: vscode.Uri) {
  const start = performance.now();
  const wasmUri = vscode.Uri.joinPath(baseUri, "./wasm/qsc_wasm_bg.wasm");
  const wasmBytes = await vscode.workspace.fs.readFile(wasmUri);
  await loadWasmModule(wasmBytes);
  const languageService = await getLanguageService();
  await updateLanguageServiceProfile(languageService);
  const end = performance.now();
  sendTelemetryEvent(
    EventType.LoadLanguageService,
    {},
    { timeToStartMs: end - start }
  );
  return languageService;
}

function registerConfigurationChangeHandlers(
  languageService: ILanguageService
) {
  return vscode.workspace.onDidChangeConfiguration((event) => {
    if (event.affectsConfiguration("Q#.targetProfile")) {
      updateLanguageServiceProfile(languageService);
    }
  });
}

export class QsTextDocumentContentProvider
  implements vscode.TextDocumentContentProvider
{
  onDidChange?: vscode.Event<vscode.Uri> | undefined;
  provideTextDocumentContent(
    uri: vscode.Uri,
    // eslint-disable-next-line @typescript-eslint/no-unused-vars
    token: vscode.CancellationToken
  ): vscode.ProviderResult<string> {
    return getLibrarySourceContent(uri.path);
  }
}

function checkForOldQdk() {
  const oldQdkExtension = vscode.extensions.getExtension(
    "quantum.quantum-devkit-vscode"
  );

  const prereleaseQdkExtension = vscode.extensions.getExtension(
    "quantum.qsharp-lang-vscode-dev"
  );

  const releaseQdkExtension = vscode.extensions.getExtension(
    "quantum.qsharp-lang-vscode"
  );

  const previousQdkWarningMessage =
    'Extension "Microsoft Quantum Development Kit for Visual Studio" (`quantum.quantum-devkit-vscode`) found. We recommend uninstalling the prior QDK before using this release.';

  const bothReleaseAndPrereleaseWarningMessage =
    'Extension "Azure Quantum Development Kit (QDK)" has both release and pre-release versions installed. We recommend uninstalling one of these versions.';

  // we don't await the warnings below so we don't block extension initialization
  if (oldQdkExtension) {
    log.warn(previousQdkWarningMessage);
    vscode.window.showWarningMessage(previousQdkWarningMessage);
  }

  if (prereleaseQdkExtension && releaseQdkExtension) {
    log.warn(bothReleaseAndPrereleaseWarningMessage);
    vscode.window.showWarningMessage(bothReleaseAndPrereleaseWarningMessage);
  }
}<|MERGE_RESOLUTION|>--- conflicted
+++ resolved
@@ -30,11 +30,8 @@
 import { activateTargetProfileStatusBarItem } from "./statusbar.js";
 import { createSignatureHelpProvider } from "./signature.js";
 import { createRenameProvider } from "./rename.js";
-<<<<<<< HEAD
 import { registerHistogramCommand } from "./webviewPanel.js";
-=======
 import { initFileSystem } from "./memfs.js";
->>>>>>> 3f919808
 
 export async function activate(context: vscode.ExtensionContext) {
   initializeLogger();
@@ -62,11 +59,8 @@
   initCodegen(context);
   activateDebugger(context);
   registerCreateNotebookCommand(context);
-<<<<<<< HEAD
   registerHistogramCommand(context);
-=======
   initFileSystem(context);
->>>>>>> 3f919808
 
   log.info("Q# extension activated.");
 }
