// Copyright (c) Microsoft Corporation.
// Licensed under the MIT License.

import {
  ILanguageService,
  getLanguageService,
  getLibrarySourceContent,
  loadWasmModule,
  log,
  qsharpLibraryUriScheme,
} from "qsharp-lang";
import * as vscode from "vscode";
import {
  isQsharpDocument,
  isQsharpNotebookCell,
  qsharpDocumentFilter,
} from "./common.js";
import { createCompletionItemProvider } from "./completion.js";
import { activateDebugger } from "./debugger/activate.js";
import { createDefinitionProvider } from "./definition.js";
import { startCheckingQSharp } from "./diagnostics.js";
import { createHoverProvider } from "./hover.js";
import {
  registerCreateNotebookCommand,
  registerQSharpNotebookHandlers,
} from "./notebook.js";
import {
  EventType,
  QsharpDocumentType,
  initTelemetry,
  sendTelemetryEvent,
} from "./telemetry.js";
import { initAzureWorkspaces } from "./azure/commands.js";
import { initCodegen } from "./qirGeneration.js";
import { activateTargetProfileStatusBarItem } from "./statusbar.js";
import { createSignatureHelpProvider } from "./signature.js";
import { createRenameProvider } from "./rename.js";
<<<<<<< HEAD
import { registerHistogramCommand } from "./webviewPanel.js";
=======
>>>>>>> 896b3eeb
import { initFileSystem } from "./memfs.js";

export async function activate(context: vscode.ExtensionContext) {
  initializeLogger();
  log.info("Q# extension activating.");
  initTelemetry(context);

  checkForOldQdk();

  context.subscriptions.push(
    vscode.workspace.registerTextDocumentContentProvider(
      qsharpLibraryUriScheme,
      new QsTextDocumentContentProvider()
    )
  );

  context.subscriptions.push(...activateTargetProfileStatusBarItem());

  context.subscriptions.push(
    ...(await activateLanguageService(context.extensionUri))
  );

  context.subscriptions.push(...registerQSharpNotebookHandlers());

  initAzureWorkspaces(context);
  initCodegen(context);
  activateDebugger(context);
  registerCreateNotebookCommand(context);
<<<<<<< HEAD
  registerHistogramCommand(context);
=======
>>>>>>> 896b3eeb
  initFileSystem(context);

  log.info("Q# extension activated.");
}

function initializeLogger() {
  const output = vscode.window.createOutputChannel("Q#", { log: true });

  // Override the global logger with functions that write to the output channel
  log.error = output.error;
  log.warn = output.warn;
  log.info = output.info;
  log.debug = output.debug;
  log.trace = output.trace;

  // The numerical log levels for VS Code and qsharp don't match.
  function mapLogLevel(logLevel: vscode.LogLevel) {
    switch (logLevel) {
      case vscode.LogLevel.Off:
        return "off";
      case vscode.LogLevel.Trace:
        return "trace";
      case vscode.LogLevel.Debug:
        return "debug";
      case vscode.LogLevel.Info:
        return "info";
      case vscode.LogLevel.Warning:
        return "warn";
      case vscode.LogLevel.Error:
        return "error";
    }
  }

  log.setLogLevel(mapLogLevel(output.logLevel));
  output.onDidChangeLogLevel((level) => {
    log.setLogLevel(mapLogLevel(level));
  });
}

function registerDocumentUpdateHandlers(languageService: ILanguageService) {
  vscode.workspace.textDocuments.forEach((document) => {
    updateIfQsharpDocument(document);
  });

  const subscriptions = [];
  subscriptions.push(
    vscode.workspace.onDidOpenTextDocument((document) => {
      const documentType = isQsharpDocument(document)
        ? QsharpDocumentType.Qsharp
        : isQsharpNotebookCell(document)
        ? QsharpDocumentType.JupyterCell
        : QsharpDocumentType.Other;
      if (documentType !== QsharpDocumentType.Other) {
        sendTelemetryEvent(
          EventType.OpenedDocument,
          { documentType },
          { linesOfCode: document.lineCount }
        );
      }
      updateIfQsharpDocument(document);
    })
  );

  subscriptions.push(
    vscode.workspace.onDidChangeTextDocument((evt) => {
      updateIfQsharpDocument(evt.document);
    })
  );

  subscriptions.push(
    vscode.workspace.onDidCloseTextDocument((document) => {
      if (isQsharpDocument(document) && !isQsharpNotebookCell(document)) {
        // Notebook cells don't currently support the language service.
        languageService.closeDocument(document.uri.toString());
      }
    })
  );

  function updateIfQsharpDocument(document: vscode.TextDocument) {
    if (isQsharpDocument(document) && !isQsharpNotebookCell(document)) {
      // Notebook cells don't currently support the language service.
      languageService.updateDocument(
        document.uri.toString(),
        document.version,
        document.getText()
      );
    }
  }

  return subscriptions;
}

async function activateLanguageService(extensionUri: vscode.Uri) {
  const subscriptions: vscode.Disposable[] = [];

  const languageService = await loadLanguageService(extensionUri);

  // diagnostics
  subscriptions.push(...startCheckingQSharp(languageService));

  // synchronize document contents
  subscriptions.push(...registerDocumentUpdateHandlers(languageService));

  // synchronize configuration
  subscriptions.push(registerConfigurationChangeHandlers(languageService));

  // completions
  subscriptions.push(
    vscode.languages.registerCompletionItemProvider(
      qsharpDocumentFilter,
      createCompletionItemProvider(languageService),
      "@" // for attribute completion
    )
  );

  // hover
  subscriptions.push(
    vscode.languages.registerHoverProvider(
      qsharpDocumentFilter,
      createHoverProvider(languageService)
    )
  );

  // go to def
  subscriptions.push(
    vscode.languages.registerDefinitionProvider(
      qsharpDocumentFilter,
      createDefinitionProvider(languageService)
    )
  );

  // signature help
  subscriptions.push(
    vscode.languages.registerSignatureHelpProvider(
      qsharpDocumentFilter,
      createSignatureHelpProvider(languageService),
      "(",
      ","
    )
  );

  // rename symbol
  subscriptions.push(
    vscode.languages.registerRenameProvider(
      qsharpDocumentFilter,
      createRenameProvider(languageService)
    )
  );

  return subscriptions;
}

async function updateLanguageServiceProfile(languageService: ILanguageService) {
  const targetProfile = vscode.workspace
    .getConfiguration("Q#")
    .get<string>("targetProfile", "full");

  switch (targetProfile) {
    case "base":
    case "full":
      break;
    default:
      log.warn(`Invalid value for target profile: ${targetProfile}`);
  }
  log.debug("Target profile set to: " + targetProfile);

  languageService.updateConfiguration({
    targetProfile: targetProfile as "base" | "full",
  });
}

async function loadLanguageService(baseUri: vscode.Uri) {
  const start = performance.now();
  const wasmUri = vscode.Uri.joinPath(baseUri, "./wasm/qsc_wasm_bg.wasm");
  const wasmBytes = await vscode.workspace.fs.readFile(wasmUri);
  await loadWasmModule(wasmBytes);
  const languageService = await getLanguageService();
  await updateLanguageServiceProfile(languageService);
  const end = performance.now();
  sendTelemetryEvent(
    EventType.LoadLanguageService,
    {},
    { timeToStartMs: end - start }
  );
  return languageService;
}

function registerConfigurationChangeHandlers(
  languageService: ILanguageService
) {
  return vscode.workspace.onDidChangeConfiguration((event) => {
    if (event.affectsConfiguration("Q#.targetProfile")) {
      updateLanguageServiceProfile(languageService);
    }
  });
}

export class QsTextDocumentContentProvider
  implements vscode.TextDocumentContentProvider
{
  onDidChange?: vscode.Event<vscode.Uri> | undefined;
  provideTextDocumentContent(
    uri: vscode.Uri,
    // eslint-disable-next-line @typescript-eslint/no-unused-vars
    token: vscode.CancellationToken
  ): vscode.ProviderResult<string> {
    return getLibrarySourceContent(uri.path);
  }
}

function checkForOldQdk() {
  const oldQdkExtension = vscode.extensions.getExtension(
    "quantum.quantum-devkit-vscode"
  );

  const prereleaseQdkExtension = vscode.extensions.getExtension(
    "quantum.qsharp-lang-vscode-dev"
  );

  const releaseQdkExtension = vscode.extensions.getExtension(
    "quantum.qsharp-lang-vscode"
  );

  const previousQdkWarningMessage =
    'Extension "Microsoft Quantum Development Kit for Visual Studio" (`quantum.quantum-devkit-vscode`) found. We recommend uninstalling the prior QDK before using this release.';

  const bothReleaseAndPrereleaseWarningMessage =
    'Extension "Azure Quantum Development Kit (QDK)" has both release and pre-release versions installed. We recommend uninstalling one of these versions.';

  // we don't await the warnings below so we don't block extension initialization
  if (oldQdkExtension) {
    log.warn(previousQdkWarningMessage);
    vscode.window.showWarningMessage(previousQdkWarningMessage);
  }

  if (prereleaseQdkExtension && releaseQdkExtension) {
    log.warn(bothReleaseAndPrereleaseWarningMessage);
    vscode.window.showWarningMessage(bothReleaseAndPrereleaseWarningMessage);
  }
}<|MERGE_RESOLUTION|>--- conflicted
+++ resolved
@@ -35,10 +35,7 @@
 import { activateTargetProfileStatusBarItem } from "./statusbar.js";
 import { createSignatureHelpProvider } from "./signature.js";
 import { createRenameProvider } from "./rename.js";
-<<<<<<< HEAD
 import { registerHistogramCommand } from "./webviewPanel.js";
-=======
->>>>>>> 896b3eeb
 import { initFileSystem } from "./memfs.js";
 
 export async function activate(context: vscode.ExtensionContext) {
@@ -67,10 +64,7 @@
   initCodegen(context);
   activateDebugger(context);
   registerCreateNotebookCommand(context);
-<<<<<<< HEAD
   registerHistogramCommand(context);
-=======
->>>>>>> 896b3eeb
   initFileSystem(context);
 
   log.info("Q# extension activated.");
