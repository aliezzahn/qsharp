--- conflicted
+++ resolved
@@ -836,7 +836,6 @@
     this.sendEvent(evt);
   }
 
-<<<<<<< HEAD
   private async showCircuit() {
     const circuit = await this.debugService.getCircuit();
     log.info("stopped with circuit: " + JSON.stringify(circuit));
@@ -848,7 +847,8 @@
     };
     sendMessageToPanel("circuit", false, message);
     log.info("updated panel");
-=======
+  }
+
   /**
    * Attempts to find the Source in the current session and returns the
    * TextDocument if it exists.
@@ -908,6 +908,5 @@
     } catch (e) {
       log.trace(`Could not resolve path ${pathOrUri}`);
     }
->>>>>>> ce8e749c
   }
 }