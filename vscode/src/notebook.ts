// Copyright (c) Microsoft Corporation.
// Licensed under the MIT License.

import { ILanguageService, log } from "qsharp-lang";
import * as vscode from "vscode";
import { isQsharpNotebookCell, qsharpLanguageId } from "./common.js";
import { WorkspaceTreeProvider } from "./azure/treeView.js";
import { getPythonCodeForWorkspace } from "./azure/workspaceActions.js";
import { notebookTemplate } from "./notebookTemplate.js";

const qsharpCellMagic = "%%qsharp";
const jupyterNotebookType = "jupyter-notebook";
const qsharpConfigMimeType = "application/x.qsharp-config";

/**
 * Sets up handlers to detect Q# code cells in Jupyter notebooks and set the language to Q#.
 */
export function registerQSharpNotebookHandlers() {
  vscode.workspace.notebookDocuments.forEach((notebookDocument) => {
    if (notebookDocument.notebookType === jupyterNotebookType) {
      updateQSharpCellLanguages(notebookDocument.getCells());
    }
  });

  vscode.workspace.notebookDocuments.forEach((notebookDocument) => {
    if (notebookDocument.notebookType === jupyterNotebookType) {
      updateQSharpCellLanguages(notebookDocument.getCells());
    }
  });

  const subscriptions = [];
  subscriptions.push(
    vscode.workspace.onDidOpenNotebookDocument((notebookDocument) => {
      if (notebookDocument.notebookType === jupyterNotebookType) {
        updateQSharpCellLanguages(notebookDocument.getCells());
      }
    }),
  );

  subscriptions.push(
    vscode.workspace.onDidChangeNotebookDocument((event) => {
      if (event.notebook.notebookType === jupyterNotebookType) {
        event.notebook;
        // change.document will be undefined if the cell contents did not change -- filter those out.
        const changedCells = event.cellChanges
          .filter((change) => change.document)
          .map((change) => change.cell);
        const addedCells = event.contentChanges
          .map((change) => change.addedCells)
          .flat();

        updateQSharpCellLanguages(changedCells.concat(addedCells));
      }
    }),
  );

  let defaultLanguageId: string | undefined;

  function updateQSharpCellLanguages(cells: vscode.NotebookCell[]) {
    for (const cell of cells) {
      // If this is a code cell that starts with %%qsharp, and language wasn't already set to Q#, set it.
      if (cell.kind === vscode.NotebookCellKind.Code) {
        const document = cell.document;
<<<<<<< HEAD
        if (findQSharpCellMagic(document)) {
          if (document.languageId !== qsharpLanguageId) {
=======
        const currentLanguageId = document.languageId;
        if (findQSharpCellMagic(document)) {
          if (currentLanguageId !== qsharpLanguageId) {
            // Remember the "default" language of the notebook (this will normally be Python)
            defaultLanguageId = currentLanguageId;
>>>>>>> 9f1b0736
            vscode.languages.setTextDocumentLanguage(
              cell.document,
              qsharpLanguageId,
            );
<<<<<<< HEAD
          }
        } else {
          // Flip it back to Python.
          if (document.languageId === qsharpLanguageId) {
            vscode.languages.setTextDocumentLanguage(cell.document, "python");
=======
            log.trace(
              `setting cell ${cell.index} language to ${qsharpLanguageId}`,
            );
          }
        } else {
          // This is not a %%qsharp cell. If the language was set to Q#,
          // change it back to the default language.
          //
          // If the cell language was not set to Q#, it's out of our purview and we don't
          // want to automatically change the language settings. For example, this could
          // be a %%bash cell magic and the user may have intentionally set the language
          // to "shell".
          if (currentLanguageId === qsharpLanguageId && defaultLanguageId) {
            vscode.languages.setTextDocumentLanguage(
              cell.document,
              defaultLanguageId,
            );
            log.trace(
              `setting cell ${cell.index} language to ${defaultLanguageId}`,
            );
>>>>>>> 9f1b0736
          }
        }
      }
    }
  }

  return subscriptions;
}

const openQSharpNotebooks = new Set<string>();

/**
 * Returns the end position of the `%%qsharp` cell magic, or `undefined`
 * if it does not exist.
 */
function findQSharpCellMagic(document: vscode.TextDocument) {
  // Ignore whitespace before the cell magic
  for (let i = 0; i < document.lineCount; i++) {
    const line = document.lineAt(i);
    if (line.isEmptyOrWhitespace) {
      continue;
    }
    return line.text.startsWith(
      qsharpCellMagic,
      line.firstNonWhitespaceCharacterIndex,
    )
      ? new vscode.Position(
          i,
          line.firstNonWhitespaceCharacterIndex + qsharpCellMagic.length,
        )
      : undefined;
  }
  return undefined;
}

/**
 * This one is for syncing with the language service
 */
export function registerQSharpNotebookCellUpdateHandlers(
  languageService: ILanguageService,
) {
  vscode.workspace.notebookDocuments.forEach((notebook) => {
    updateIfQsharpNotebook(notebook);
  });

  const subscriptions = [];
  subscriptions.push(
    vscode.workspace.onDidOpenNotebookDocument((notebook) => {
      updateIfQsharpNotebook(notebook);
    }),
  );

  subscriptions.push(
    vscode.workspace.onDidChangeNotebookDocument((event) => {
      updateIfQsharpNotebook(event.notebook);
    }),
  );

  subscriptions.push(
    vscode.workspace.onDidCloseNotebookDocument((notebook) => {
      closeIfKnownQsharpNotebook(notebook);
    }),
  );

  function updateIfQsharpNotebook(notebook: vscode.NotebookDocument) {
    if (notebook.notebookType === jupyterNotebookType) {
      const qsharpMetadata = getQSharpConfigMetadata(notebook);
      const qsharpCells = getQSharpCells(notebook);
      const notebookUri = notebook.uri.toString();
      if (qsharpCells.length > 0) {
        openQSharpNotebooks.add(notebookUri);
        languageService.updateNotebookDocument(
          notebookUri,
          notebook.version,
          qsharpMetadata,
          qsharpCells.map((cell) => {
            return {
              uri: cell.document.uri.toString(),
              version: cell.document.version,
              code: getQSharpText(cell.document),
            };
          }),
        );
      } else {
        // All Q# cells could have been deleted, check if we know this doc from previous calls
        closeIfKnownQsharpNotebook(notebook);
      }
    }
  }

  function closeIfKnownQsharpNotebook(notebook: vscode.NotebookDocument) {
    const notebookUri = notebook.uri.toString();
    if (openQSharpNotebooks.has(notebookUri)) {
      languageService.closeNotebookDocument(notebookUri);
      openQSharpNotebooks.delete(notebook.uri.toString());
    }
  }

  function getQSharpCells(notebook: vscode.NotebookDocument) {
    return notebook
      .getCells()
      .filter((cell) => isQsharpNotebookCell(cell.document));
  }

  function getQSharpText(document: vscode.TextDocument) {
    const magicPosition = findQSharpCellMagic(document);
    if (magicPosition) {
      const magicOffset = document.offsetAt(magicPosition);
      // Erase the %%qsharp magic line if it's there.
      // Replace it with whitespace so that document offsets remain the same.
      // This will save us from having to map offsets later when
      // communicating with the language service.
      return (
        "".padStart(magicOffset) + document.getText().substring(magicOffset)
      );
    } else {
      // No %%qsharp magic. This can happen if the user manually sets the
      // cell language to Q#. Python won't recognize the cell as a Q# cell,
      // so this will fail at runtime, but as the language service we respect
      // the manually set cell language, so we treat this as any other
      // Q# cell. We could consider raising a warning here to help the user.
      log.info(
        "found Q# cell without %%qsharp magic: " + document.uri.toString(),
      );
      return document.getText();
    }
  }

  return subscriptions;
}

/**
 * Finds an output cell that contains an item with the Q# config MIME type,
 * and returns the data from it. This data and is generated by the execution of a
 * `qsharp.init()` call. It's Q# configuration data to be passed
 * to the language service as "notebook metadata".
 */
function getQSharpConfigMetadata(notebook: vscode.NotebookDocument): object {
  const data = notebook
    .getCells()
    .flatMap((cell) => cell.outputs)
    .flatMap((output) => output.items)
    .find((item) => {
      return item.mime === qsharpConfigMimeType;
    })?.data;

  if (data) {
    const dataString = new TextDecoder().decode(data);
    log.trace("found Q# config metadata: " + dataString);
    return JSON.parse(dataString);
  } else {
    return {};
  }
}

// Yes, this function is long, but mostly to deal with multi-folder VS Code workspace or multi
// Azure Quantum workspace connection scenarios. The actual notebook creation is pretty simple.
export function registerCreateNotebookCommand(
  context: vscode.ExtensionContext,
) {
  context.subscriptions.push(
    vscode.commands.registerCommand(
      "qsharp-vscode.createNotebook",
      async () => {
        // Update the workspace connection info in the notebook if workspaces are already connected to
        const tree = WorkspaceTreeProvider.instance;
        let choice: string | undefined = undefined;
        if (tree) {
          const workspaces = tree.getWorkspaceIds();
          // Default to the first (and maybe only) workspace, else prompt the user to select one
          choice = workspaces[0] || undefined;
          if (workspaces.length > 1) {
            choice = (
              await vscode.window.showQuickPick(
                workspaces.map((workspace) => ({
                  label: tree.getWorkspace(workspace)?.name || workspace,
                  id: workspace,
                })),
                {
                  title: "Select a workspace to use in the notebook",
                },
              )
            )?.id;
          }
        }

        function getCodeForWorkspace(choice: string | undefined) {
          if (choice) {
            const workspace =
              WorkspaceTreeProvider.instance?.getWorkspace(choice);
            if (workspace) {
              return getPythonCodeForWorkspace(
                workspace.id,
                workspace.endpointUri,
                workspace.name,
              );
            }
          }
          // Else use dummy values
          return getPythonCodeForWorkspace("", "", "");
        }

        // Simplest way to replace the connection is just to stringify and then convert back
        let content = JSON.stringify(notebookTemplate);
        content = content.replace(
          `"# WORKSPACE_CONNECTION_CODE"`,
          JSON.stringify(
            "# Connect to the Azure Quantum workspace\n\n" +
              getCodeForWorkspace(choice),
          ),
        );

        const document = await vscode.workspace.openNotebookDocument(
          "jupyter-notebook",
          JSON.parse(content),
        );
        await vscode.window.showNotebookDocument(document);
      },
    ),
  );
}<|MERGE_RESOLUTION|>--- conflicted
+++ resolved
@@ -61,27 +61,15 @@
       // If this is a code cell that starts with %%qsharp, and language wasn't already set to Q#, set it.
       if (cell.kind === vscode.NotebookCellKind.Code) {
         const document = cell.document;
-<<<<<<< HEAD
-        if (findQSharpCellMagic(document)) {
-          if (document.languageId !== qsharpLanguageId) {
-=======
         const currentLanguageId = document.languageId;
         if (findQSharpCellMagic(document)) {
           if (currentLanguageId !== qsharpLanguageId) {
             // Remember the "default" language of the notebook (this will normally be Python)
             defaultLanguageId = currentLanguageId;
->>>>>>> 9f1b0736
             vscode.languages.setTextDocumentLanguage(
               cell.document,
               qsharpLanguageId,
             );
-<<<<<<< HEAD
-          }
-        } else {
-          // Flip it back to Python.
-          if (document.languageId === qsharpLanguageId) {
-            vscode.languages.setTextDocumentLanguage(cell.document, "python");
-=======
             log.trace(
               `setting cell ${cell.index} language to ${qsharpLanguageId}`,
             );
@@ -102,7 +90,6 @@
             log.trace(
               `setting cell ${cell.index} language to ${defaultLanguageId}`,
             );
->>>>>>> 9f1b0736
           }
         }
       }
